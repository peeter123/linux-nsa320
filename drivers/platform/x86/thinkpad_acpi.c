/*
 *  thinkpad_acpi.c - ThinkPad ACPI Extras
 *
 *
 *  Copyright (C) 2004-2005 Borislav Deianov <borislav@users.sf.net>
 *  Copyright (C) 2006-2009 Henrique de Moraes Holschuh <hmh@hmh.eng.br>
 *
 *  This program is free software; you can redistribute it and/or modify
 *  it under the terms of the GNU General Public License as published by
 *  the Free Software Foundation; either version 2 of the License, or
 *  (at your option) any later version.
 *
 *  This program is distributed in the hope that it will be useful,
 *  but WITHOUT ANY WARRANTY; without even the implied warranty of
 *  MERCHANTABILITY or FITNESS FOR A PARTICULAR PURPOSE.  See the
 *  GNU General Public License for more details.
 *
 *  You should have received a copy of the GNU General Public License
 *  along with this program; if not, write to the Free Software
 *  Foundation, Inc., 51 Franklin Street, Fifth Floor, Boston, MA
 *  02110-1301, USA.
 */

#define TPACPI_VERSION "0.23"
#define TPACPI_SYSFS_VERSION 0x020500

/*
 *  Changelog:
 *  2007-10-20		changelog trimmed down
 *
 *  2007-03-27  0.14	renamed to thinkpad_acpi and moved to
 *  			drivers/misc.
 *
 *  2006-11-22	0.13	new maintainer
 *  			changelog now lives in git commit history, and will
 *  			not be updated further in-file.
 *
 *  2005-03-17	0.11	support for 600e, 770x
 *			    thanks to Jamie Lentin <lentinj@dial.pipex.com>
 *
 *  2005-01-16	0.9	use MODULE_VERSION
 *			    thanks to Henrik Brix Andersen <brix@gentoo.org>
 *			fix parameter passing on module loading
 *			    thanks to Rusty Russell <rusty@rustcorp.com.au>
 *			    thanks to Jim Radford <radford@blackbean.org>
 *  2004-11-08	0.8	fix init error case, don't return from a macro
 *			    thanks to Chris Wright <chrisw@osdl.org>
 */

#include <linux/kernel.h>
#include <linux/module.h>
#include <linux/init.h>
#include <linux/types.h>
#include <linux/string.h>
#include <linux/list.h>
#include <linux/mutex.h>
#include <linux/sched.h>
#include <linux/kthread.h>
#include <linux/freezer.h>
#include <linux/delay.h>

#include <linux/nvram.h>
#include <linux/proc_fs.h>
#include <linux/sysfs.h>
#include <linux/backlight.h>
#include <linux/fb.h>
#include <linux/platform_device.h>
#include <linux/hwmon.h>
#include <linux/hwmon-sysfs.h>
#include <linux/input.h>
#include <linux/leds.h>
#include <linux/rfkill.h>
#include <asm/uaccess.h>

#include <linux/dmi.h>
#include <linux/jiffies.h>
#include <linux/workqueue.h>

#include <acpi/acpi_drivers.h>

#include <linux/pci_ids.h>


/* ThinkPad CMOS commands */
#define TP_CMOS_VOLUME_DOWN	0
#define TP_CMOS_VOLUME_UP	1
#define TP_CMOS_VOLUME_MUTE	2
#define TP_CMOS_BRIGHTNESS_UP	4
#define TP_CMOS_BRIGHTNESS_DOWN	5
#define TP_CMOS_THINKLIGHT_ON	12
#define TP_CMOS_THINKLIGHT_OFF	13

/* NVRAM Addresses */
enum tp_nvram_addr {
	TP_NVRAM_ADDR_HK2		= 0x57,
	TP_NVRAM_ADDR_THINKLIGHT	= 0x58,
	TP_NVRAM_ADDR_VIDEO		= 0x59,
	TP_NVRAM_ADDR_BRIGHTNESS	= 0x5e,
	TP_NVRAM_ADDR_MIXER		= 0x60,
};

/* NVRAM bit masks */
enum {
	TP_NVRAM_MASK_HKT_THINKPAD	= 0x08,
	TP_NVRAM_MASK_HKT_ZOOM		= 0x20,
	TP_NVRAM_MASK_HKT_DISPLAY	= 0x40,
	TP_NVRAM_MASK_HKT_HIBERNATE	= 0x80,
	TP_NVRAM_MASK_THINKLIGHT	= 0x10,
	TP_NVRAM_MASK_HKT_DISPEXPND	= 0x30,
	TP_NVRAM_MASK_HKT_BRIGHTNESS	= 0x20,
	TP_NVRAM_MASK_LEVEL_BRIGHTNESS	= 0x0f,
	TP_NVRAM_POS_LEVEL_BRIGHTNESS	= 0,
	TP_NVRAM_MASK_MUTE		= 0x40,
	TP_NVRAM_MASK_HKT_VOLUME	= 0x80,
	TP_NVRAM_MASK_LEVEL_VOLUME	= 0x0f,
	TP_NVRAM_POS_LEVEL_VOLUME	= 0,
};

/* ACPI HIDs */
#define TPACPI_ACPI_HKEY_HID		"IBM0068"

/* Input IDs */
#define TPACPI_HKEY_INPUT_PRODUCT	0x5054 /* "TP" */
#define TPACPI_HKEY_INPUT_VERSION	0x4101

/* ACPI \WGSV commands */
enum {
	TP_ACPI_WGSV_GET_STATE		= 0x01, /* Get state information */
	TP_ACPI_WGSV_PWR_ON_ON_RESUME	= 0x02, /* Resume WWAN powered on */
	TP_ACPI_WGSV_PWR_OFF_ON_RESUME	= 0x03,	/* Resume WWAN powered off */
	TP_ACPI_WGSV_SAVE_STATE		= 0x04, /* Save state for S4/S5 */
};

/* TP_ACPI_WGSV_GET_STATE bits */
enum {
	TP_ACPI_WGSV_STATE_WWANEXIST	= 0x0001, /* WWAN hw available */
	TP_ACPI_WGSV_STATE_WWANPWR	= 0x0002, /* WWAN radio enabled */
	TP_ACPI_WGSV_STATE_WWANPWRRES	= 0x0004, /* WWAN state at resume */
	TP_ACPI_WGSV_STATE_WWANBIOSOFF	= 0x0008, /* WWAN disabled in BIOS */
	TP_ACPI_WGSV_STATE_BLTHEXIST	= 0x0001, /* BLTH hw available */
	TP_ACPI_WGSV_STATE_BLTHPWR	= 0x0002, /* BLTH radio enabled */
	TP_ACPI_WGSV_STATE_BLTHPWRRES	= 0x0004, /* BLTH state at resume */
	TP_ACPI_WGSV_STATE_BLTHBIOSOFF	= 0x0008, /* BLTH disabled in BIOS */
	TP_ACPI_WGSV_STATE_UWBEXIST	= 0x0010, /* UWB hw available */
	TP_ACPI_WGSV_STATE_UWBPWR	= 0x0020, /* UWB radio enabled */
};

/* HKEY events */
enum tpacpi_hkey_event_t {
	/* Hotkey-related */
	TP_HKEY_EV_HOTKEY_BASE		= 0x1001, /* first hotkey (FN+F1) */
	TP_HKEY_EV_BRGHT_UP		= 0x1010, /* Brightness up */
	TP_HKEY_EV_BRGHT_DOWN		= 0x1011, /* Brightness down */
	TP_HKEY_EV_VOL_UP		= 0x1015, /* Volume up or unmute */
	TP_HKEY_EV_VOL_DOWN		= 0x1016, /* Volume down or unmute */
	TP_HKEY_EV_VOL_MUTE		= 0x1017, /* Mixer output mute */

	/* Reasons for waking up from S3/S4 */
	TP_HKEY_EV_WKUP_S3_UNDOCK	= 0x2304, /* undock requested, S3 */
	TP_HKEY_EV_WKUP_S4_UNDOCK	= 0x2404, /* undock requested, S4 */
	TP_HKEY_EV_WKUP_S3_BAYEJ	= 0x2305, /* bay ejection req, S3 */
	TP_HKEY_EV_WKUP_S4_BAYEJ	= 0x2405, /* bay ejection req, S4 */
	TP_HKEY_EV_WKUP_S3_BATLOW	= 0x2313, /* battery empty, S3 */
	TP_HKEY_EV_WKUP_S4_BATLOW	= 0x2413, /* battery empty, S4 */

	/* Auto-sleep after eject request */
	TP_HKEY_EV_BAYEJ_ACK		= 0x3003, /* bay ejection complete */
	TP_HKEY_EV_UNDOCK_ACK		= 0x4003, /* undock complete */

	/* Misc bay events */
	TP_HKEY_EV_OPTDRV_EJ		= 0x3006, /* opt. drive tray ejected */

	/* User-interface events */
	TP_HKEY_EV_LID_CLOSE		= 0x5001, /* laptop lid closed */
	TP_HKEY_EV_LID_OPEN		= 0x5002, /* laptop lid opened */
	TP_HKEY_EV_TABLET_TABLET	= 0x5009, /* tablet swivel up */
	TP_HKEY_EV_TABLET_NOTEBOOK	= 0x500a, /* tablet swivel down */
	TP_HKEY_EV_PEN_INSERTED		= 0x500b, /* tablet pen inserted */
	TP_HKEY_EV_PEN_REMOVED		= 0x500c, /* tablet pen removed */
	TP_HKEY_EV_BRGHT_CHANGED	= 0x5010, /* backlight control event */

	/* Thermal events */
	TP_HKEY_EV_ALARM_BAT_HOT	= 0x6011, /* battery too hot */
	TP_HKEY_EV_ALARM_BAT_XHOT	= 0x6012, /* battery critically hot */
	TP_HKEY_EV_ALARM_SENSOR_HOT	= 0x6021, /* sensor too hot */
	TP_HKEY_EV_ALARM_SENSOR_XHOT	= 0x6022, /* sensor critically hot */
	TP_HKEY_EV_THM_TABLE_CHANGED	= 0x6030, /* thermal table changed */

	/* Misc */
	TP_HKEY_EV_RFKILL_CHANGED	= 0x7000, /* rfkill switch changed */
};

/****************************************************************************
 * Main driver
 */

#define TPACPI_NAME "thinkpad"
#define TPACPI_DESC "ThinkPad ACPI Extras"
#define TPACPI_FILE TPACPI_NAME "_acpi"
#define TPACPI_URL "http://ibm-acpi.sf.net/"
#define TPACPI_MAIL "ibm-acpi-devel@lists.sourceforge.net"

#define TPACPI_PROC_DIR "ibm"
#define TPACPI_ACPI_EVENT_PREFIX "ibm"
#define TPACPI_DRVR_NAME TPACPI_FILE
#define TPACPI_DRVR_SHORTNAME "tpacpi"
#define TPACPI_HWMON_DRVR_NAME TPACPI_NAME "_hwmon"

#define TPACPI_NVRAM_KTHREAD_NAME "ktpacpi_nvramd"
#define TPACPI_WORKQUEUE_NAME "ktpacpid"

#define TPACPI_MAX_ACPI_ARGS 3

/* printk headers */
#define TPACPI_LOG TPACPI_FILE ": "
#define TPACPI_EMERG	KERN_EMERG	TPACPI_LOG
#define TPACPI_ALERT	KERN_ALERT	TPACPI_LOG
#define TPACPI_CRIT	KERN_CRIT	TPACPI_LOG
#define TPACPI_ERR	KERN_ERR	TPACPI_LOG
#define TPACPI_WARN	KERN_WARNING	TPACPI_LOG
#define TPACPI_NOTICE	KERN_NOTICE	TPACPI_LOG
#define TPACPI_INFO	KERN_INFO	TPACPI_LOG
#define TPACPI_DEBUG	KERN_DEBUG	TPACPI_LOG

/* Debugging printk groups */
#define TPACPI_DBG_ALL		0xffff
#define TPACPI_DBG_DISCLOSETASK	0x8000
#define TPACPI_DBG_INIT		0x0001
#define TPACPI_DBG_EXIT		0x0002
#define TPACPI_DBG_RFKILL	0x0004
#define TPACPI_DBG_HKEY		0x0008
#define TPACPI_DBG_FAN		0x0010
#define TPACPI_DBG_BRGHT	0x0020

#define onoff(status, bit) ((status) & (1 << (bit)) ? "on" : "off")
#define enabled(status, bit) ((status) & (1 << (bit)) ? "enabled" : "disabled")
#define strlencmp(a, b) (strncmp((a), (b), strlen(b)))


/****************************************************************************
 * Driver-wide structs and misc. variables
 */

struct ibm_struct;

struct tp_acpi_drv_struct {
	const struct acpi_device_id *hid;
	struct acpi_driver *driver;

	void (*notify) (struct ibm_struct *, u32);
	acpi_handle *handle;
	u32 type;
	struct acpi_device *device;
};

struct ibm_struct {
	char *name;

	int (*read) (char *);
	int (*write) (char *);
	void (*exit) (void);
	void (*resume) (void);
	void (*suspend) (pm_message_t state);
	void (*shutdown) (void);

	struct list_head all_drivers;

	struct tp_acpi_drv_struct *acpi;

	struct {
		u8 acpi_driver_registered:1;
		u8 acpi_notify_installed:1;
		u8 proc_created:1;
		u8 init_called:1;
		u8 experimental:1;
	} flags;
};

struct ibm_init_struct {
	char param[32];

	int (*init) (struct ibm_init_struct *);
	struct ibm_struct *data;
};

static struct {
	u32 bluetooth:1;
	u32 hotkey:1;
	u32 hotkey_mask:1;
	u32 hotkey_wlsw:1;
	u32 hotkey_tablet:1;
	u32 light:1;
	u32 light_status:1;
	u32 bright_16levels:1;
	u32 bright_acpimode:1;
	u32 wan:1;
	u32 uwb:1;
	u32 fan_ctrl_status_undef:1;
	u32 second_fan:1;
	u32 beep_needs_two_args:1;
	u32 input_device_registered:1;
	u32 platform_drv_registered:1;
	u32 platform_drv_attrs_registered:1;
	u32 sensors_pdrv_registered:1;
	u32 sensors_pdrv_attrs_registered:1;
	u32 sensors_pdev_attrs_registered:1;
	u32 hotkey_poll_active:1;
} tp_features;

static struct {
	u16 hotkey_mask_ff:1;
} tp_warned;

struct thinkpad_id_data {
	unsigned int vendor;	/* ThinkPad vendor:
				 * PCI_VENDOR_ID_IBM/PCI_VENDOR_ID_LENOVO */

	char *bios_version_str;	/* Something like 1ZET51WW (1.03z) */
	char *ec_version_str;	/* Something like 1ZHT51WW-1.04a */

	u16 bios_model;		/* 1Y = 0x5931, 0 = unknown */
	u16 ec_model;
	u16 bios_release;	/* 1ZETK1WW = 0x314b, 0 = unknown */
	u16 ec_release;

	char *model_str;	/* ThinkPad T43 */
	char *nummodel_str;	/* 9384A9C for a 9384-A9C model */
};
static struct thinkpad_id_data thinkpad_id;

static enum {
	TPACPI_LIFE_INIT = 0,
	TPACPI_LIFE_RUNNING,
	TPACPI_LIFE_EXITING,
} tpacpi_lifecycle;

static int experimental;
static u32 dbg_level;

static struct workqueue_struct *tpacpi_wq;

enum led_status_t {
	TPACPI_LED_OFF = 0,
	TPACPI_LED_ON,
	TPACPI_LED_BLINK,
};

/* Special LED class that can defer work */
struct tpacpi_led_classdev {
	struct led_classdev led_classdev;
	struct work_struct work;
	enum led_status_t new_state;
	unsigned int led;
};

#ifdef CONFIG_THINKPAD_ACPI_DEBUGFACILITIES
static int dbg_wlswemul;
static int tpacpi_wlsw_emulstate;
static int dbg_bluetoothemul;
static int tpacpi_bluetooth_emulstate;
static int dbg_wwanemul;
static int tpacpi_wwan_emulstate;
static int dbg_uwbemul;
static int tpacpi_uwb_emulstate;
#endif


/*************************************************************************
 *  Debugging helpers
 */

#define dbg_printk(a_dbg_level, format, arg...) \
	do { if (dbg_level & (a_dbg_level)) \
		printk(TPACPI_DEBUG "%s: " format, __func__ , ## arg); \
	} while (0)

#ifdef CONFIG_THINKPAD_ACPI_DEBUG
#define vdbg_printk dbg_printk
static const char *str_supported(int is_supported);
#else
#define vdbg_printk(a_dbg_level, format, arg...) \
	do { } while (0)
#endif

static void tpacpi_log_usertask(const char * const what)
{
	printk(TPACPI_DEBUG "%s: access by process with PID %d\n",
		what, task_tgid_vnr(current));
}

#define tpacpi_disclose_usertask(what, format, arg...) \
	do { \
		if (unlikely( \
		    (dbg_level & TPACPI_DBG_DISCLOSETASK) && \
		    (tpacpi_lifecycle == TPACPI_LIFE_RUNNING))) { \
			printk(TPACPI_DEBUG "%s: PID %d: " format, \
				what, task_tgid_vnr(current), ## arg); \
		} \
	} while (0)

/*
 * Quirk handling helpers
 *
 * ThinkPad IDs and versions seen in the field so far
 * are two-characters from the set [0-9A-Z], i.e. base 36.
 *
 * We use values well outside that range as specials.
 */

#define TPACPI_MATCH_ANY		0xffffU
#define TPACPI_MATCH_UNKNOWN		0U

/* TPID('1', 'Y') == 0x5931 */
#define TPID(__c1, __c2) (((__c2) << 8) | (__c1))

#define TPACPI_Q_IBM(__id1, __id2, __quirk)	\
	{ .vendor = PCI_VENDOR_ID_IBM,		\
	  .bios = TPID(__id1, __id2),		\
	  .ec = TPACPI_MATCH_ANY,		\
	  .quirks = (__quirk) }

#define TPACPI_Q_LNV(__id1, __id2, __quirk)	\
	{ .vendor = PCI_VENDOR_ID_LENOVO,	\
	  .bios = TPID(__id1, __id2),		\
	  .ec = TPACPI_MATCH_ANY,		\
	  .quirks = (__quirk) }

struct tpacpi_quirk {
	unsigned int vendor;
	u16 bios;
	u16 ec;
	unsigned long quirks;
};

/**
 * tpacpi_check_quirks() - search BIOS/EC version on a list
 * @qlist:		array of &struct tpacpi_quirk
 * @qlist_size:		number of elements in @qlist
 *
 * Iterates over a quirks list until one is found that matches the
 * ThinkPad's vendor, BIOS and EC model.
 *
 * Returns 0 if nothing matches, otherwise returns the quirks field of
 * the matching &struct tpacpi_quirk entry.
 *
 * The match criteria is: vendor, ec and bios much match.
 */
static unsigned long __init tpacpi_check_quirks(
			const struct tpacpi_quirk *qlist,
			unsigned int qlist_size)
{
	while (qlist_size) {
		if ((qlist->vendor == thinkpad_id.vendor ||
				qlist->vendor == TPACPI_MATCH_ANY) &&
		    (qlist->bios == thinkpad_id.bios_model ||
				qlist->bios == TPACPI_MATCH_ANY) &&
		    (qlist->ec == thinkpad_id.ec_model ||
				qlist->ec == TPACPI_MATCH_ANY))
			return qlist->quirks;

		qlist_size--;
		qlist++;
	}
	return 0;
}


/****************************************************************************
 ****************************************************************************
 *
 * ACPI Helpers and device model
 *
 ****************************************************************************
 ****************************************************************************/

/*************************************************************************
 * ACPI basic handles
 */

static acpi_handle root_handle;

#define TPACPI_HANDLE(object, parent, paths...)			\
	static acpi_handle  object##_handle;			\
	static acpi_handle *object##_parent = &parent##_handle;	\
	static char        *object##_path;			\
	static char        *object##_paths[] = { paths }

TPACPI_HANDLE(ec, root, "\\_SB.PCI0.ISA.EC0",	/* 240, 240x */
	   "\\_SB.PCI.ISA.EC",	/* 570 */
	   "\\_SB.PCI0.ISA0.EC0",	/* 600e/x, 770e, 770x */
	   "\\_SB.PCI0.ISA.EC",	/* A21e, A2xm/p, T20-22, X20-21 */
	   "\\_SB.PCI0.AD4S.EC0",	/* i1400, R30 */
	   "\\_SB.PCI0.ICH3.EC0",	/* R31 */
	   "\\_SB.PCI0.LPC.EC",	/* all others */
	   );

TPACPI_HANDLE(ecrd, ec, "ECRD");	/* 570 */
TPACPI_HANDLE(ecwr, ec, "ECWR");	/* 570 */

TPACPI_HANDLE(cmos, root, "\\UCMS",	/* R50, R50e, R50p, R51, */
					/* T4x, X31, X40 */
	   "\\CMOS",		/* A3x, G4x, R32, T23, T30, X22-24, X30 */
	   "\\CMS",		/* R40, R40e */
	   );			/* all others */

TPACPI_HANDLE(hkey, ec, "\\_SB.HKEY",	/* 600e/x, 770e, 770x */
	   "^HKEY",		/* R30, R31 */
	   "HKEY",		/* all others */
	   );			/* 570 */

TPACPI_HANDLE(vid, root, "\\_SB.PCI.AGP.VGA",	/* 570 */
	   "\\_SB.PCI0.AGP0.VID0",	/* 600e/x, 770x */
	   "\\_SB.PCI0.VID0",	/* 770e */
	   "\\_SB.PCI0.VID",	/* A21e, G4x, R50e, X30, X40 */
	   "\\_SB.PCI0.AGP.VID",	/* all others */
	   );				/* R30, R31 */


/*************************************************************************
 * ACPI helpers
 */

static int acpi_evalf(acpi_handle handle,
		      void *res, char *method, char *fmt, ...)
{
	char *fmt0 = fmt;
	struct acpi_object_list params;
	union acpi_object in_objs[TPACPI_MAX_ACPI_ARGS];
	struct acpi_buffer result, *resultp;
	union acpi_object out_obj;
	acpi_status status;
	va_list ap;
	char res_type;
	int success;
	int quiet;

	if (!*fmt) {
		printk(TPACPI_ERR "acpi_evalf() called with empty format\n");
		return 0;
	}

	if (*fmt == 'q') {
		quiet = 1;
		fmt++;
	} else
		quiet = 0;

	res_type = *(fmt++);

	params.count = 0;
	params.pointer = &in_objs[0];

	va_start(ap, fmt);
	while (*fmt) {
		char c = *(fmt++);
		switch (c) {
		case 'd':	/* int */
			in_objs[params.count].integer.value = va_arg(ap, int);
			in_objs[params.count++].type = ACPI_TYPE_INTEGER;
			break;
			/* add more types as needed */
		default:
			printk(TPACPI_ERR "acpi_evalf() called "
			       "with invalid format character '%c'\n", c);
			return 0;
		}
	}
	va_end(ap);

	if (res_type != 'v') {
		result.length = sizeof(out_obj);
		result.pointer = &out_obj;
		resultp = &result;
	} else
		resultp = NULL;

	status = acpi_evaluate_object(handle, method, &params, resultp);

	switch (res_type) {
	case 'd':		/* int */
		if (res)
			*(int *)res = out_obj.integer.value;
		success = status == AE_OK && out_obj.type == ACPI_TYPE_INTEGER;
		break;
	case 'v':		/* void */
		success = status == AE_OK;
		break;
		/* add more types as needed */
	default:
		printk(TPACPI_ERR "acpi_evalf() called "
		       "with invalid format character '%c'\n", res_type);
		return 0;
	}

	if (!success && !quiet)
		printk(TPACPI_ERR "acpi_evalf(%s, %s, ...) failed: %d\n",
		       method, fmt0, status);

	return success;
}

static int acpi_ec_read(int i, u8 *p)
{
	int v;

	if (ecrd_handle) {
		if (!acpi_evalf(ecrd_handle, &v, NULL, "dd", i))
			return 0;
		*p = v;
	} else {
		if (ec_read(i, p) < 0)
			return 0;
	}

	return 1;
}

static int acpi_ec_write(int i, u8 v)
{
	if (ecwr_handle) {
		if (!acpi_evalf(ecwr_handle, NULL, NULL, "vdd", i, v))
			return 0;
	} else {
		if (ec_write(i, v) < 0)
			return 0;
	}

	return 1;
}

static int issue_thinkpad_cmos_command(int cmos_cmd)
{
	if (!cmos_handle)
		return -ENXIO;

	if (!acpi_evalf(cmos_handle, NULL, NULL, "vd", cmos_cmd))
		return -EIO;

	return 0;
}

/*************************************************************************
 * ACPI device model
 */

#define TPACPI_ACPIHANDLE_INIT(object) \
	drv_acpi_handle_init(#object, &object##_handle, *object##_parent, \
		object##_paths, ARRAY_SIZE(object##_paths), &object##_path)

static void drv_acpi_handle_init(char *name,
			   acpi_handle *handle, acpi_handle parent,
			   char **paths, int num_paths, char **path)
{
	int i;
	acpi_status status;

	vdbg_printk(TPACPI_DBG_INIT, "trying to locate ACPI handle for %s\n",
		name);

	for (i = 0; i < num_paths; i++) {
		status = acpi_get_handle(parent, paths[i], handle);
		if (ACPI_SUCCESS(status)) {
			*path = paths[i];
			dbg_printk(TPACPI_DBG_INIT,
				   "Found ACPI handle %s for %s\n",
				   *path, name);
			return;
		}
	}

	vdbg_printk(TPACPI_DBG_INIT, "ACPI handle for %s not found\n",
		    name);
	*handle = NULL;
}

static void dispatch_acpi_notify(acpi_handle handle, u32 event, void *data)
{
	struct ibm_struct *ibm = data;

	if (tpacpi_lifecycle != TPACPI_LIFE_RUNNING)
		return;

	if (!ibm || !ibm->acpi || !ibm->acpi->notify)
		return;

	ibm->acpi->notify(ibm, event);
}

static int __init setup_acpi_notify(struct ibm_struct *ibm)
{
	acpi_status status;
	int rc;

	BUG_ON(!ibm->acpi);

	if (!*ibm->acpi->handle)
		return 0;

	vdbg_printk(TPACPI_DBG_INIT,
		"setting up ACPI notify for %s\n", ibm->name);

	rc = acpi_bus_get_device(*ibm->acpi->handle, &ibm->acpi->device);
	if (rc < 0) {
		printk(TPACPI_ERR "acpi_bus_get_device(%s) failed: %d\n",
			ibm->name, rc);
		return -ENODEV;
	}

	ibm->acpi->device->driver_data = ibm;
	sprintf(acpi_device_class(ibm->acpi->device), "%s/%s",
		TPACPI_ACPI_EVENT_PREFIX,
		ibm->name);

	status = acpi_install_notify_handler(*ibm->acpi->handle,
			ibm->acpi->type, dispatch_acpi_notify, ibm);
	if (ACPI_FAILURE(status)) {
		if (status == AE_ALREADY_EXISTS) {
			printk(TPACPI_NOTICE
			       "another device driver is already "
			       "handling %s events\n", ibm->name);
		} else {
			printk(TPACPI_ERR
			       "acpi_install_notify_handler(%s) failed: %d\n",
			       ibm->name, status);
		}
		return -ENODEV;
	}
	ibm->flags.acpi_notify_installed = 1;
	return 0;
}

static int __init tpacpi_device_add(struct acpi_device *device)
{
	return 0;
}

static int __init register_tpacpi_subdriver(struct ibm_struct *ibm)
{
	int rc;

	dbg_printk(TPACPI_DBG_INIT,
		"registering %s as an ACPI driver\n", ibm->name);

	BUG_ON(!ibm->acpi);

	ibm->acpi->driver = kzalloc(sizeof(struct acpi_driver), GFP_KERNEL);
	if (!ibm->acpi->driver) {
		printk(TPACPI_ERR
		       "failed to allocate memory for ibm->acpi->driver\n");
		return -ENOMEM;
	}

	sprintf(ibm->acpi->driver->name, "%s_%s", TPACPI_NAME, ibm->name);
	ibm->acpi->driver->ids = ibm->acpi->hid;

	ibm->acpi->driver->ops.add = &tpacpi_device_add;

	rc = acpi_bus_register_driver(ibm->acpi->driver);
	if (rc < 0) {
		printk(TPACPI_ERR "acpi_bus_register_driver(%s) failed: %d\n",
		       ibm->name, rc);
		kfree(ibm->acpi->driver);
		ibm->acpi->driver = NULL;
	} else if (!rc)
		ibm->flags.acpi_driver_registered = 1;

	return rc;
}


/****************************************************************************
 ****************************************************************************
 *
 * Procfs Helpers
 *
 ****************************************************************************
 ****************************************************************************/

static int dispatch_procfs_read(char *page, char **start, off_t off,
			int count, int *eof, void *data)
{
	struct ibm_struct *ibm = data;
	int len;

	if (!ibm || !ibm->read)
		return -EINVAL;

	len = ibm->read(page);
	if (len < 0)
		return len;

	if (len <= off + count)
		*eof = 1;
	*start = page + off;
	len -= off;
	if (len > count)
		len = count;
	if (len < 0)
		len = 0;

	return len;
}

static int dispatch_procfs_write(struct file *file,
			const char __user *userbuf,
			unsigned long count, void *data)
{
	struct ibm_struct *ibm = data;
	char *kernbuf;
	int ret;

	if (!ibm || !ibm->write)
		return -EINVAL;
	if (count > PAGE_SIZE - 2)
		return -EINVAL;

	kernbuf = kmalloc(count + 2, GFP_KERNEL);
	if (!kernbuf)
		return -ENOMEM;

	if (copy_from_user(kernbuf, userbuf, count)) {
		kfree(kernbuf);
		return -EFAULT;
	}

	kernbuf[count] = 0;
	strcat(kernbuf, ",");
	ret = ibm->write(kernbuf);
	if (ret == 0)
		ret = count;

	kfree(kernbuf);

	return ret;
}

static char *next_cmd(char **cmds)
{
	char *start = *cmds;
	char *end;

	while ((end = strchr(start, ',')) && end == start)
		start = end + 1;

	if (!end)
		return NULL;

	*end = 0;
	*cmds = end + 1;
	return start;
}


/****************************************************************************
 ****************************************************************************
 *
 * Device model: input, hwmon and platform
 *
 ****************************************************************************
 ****************************************************************************/

static struct platform_device *tpacpi_pdev;
static struct platform_device *tpacpi_sensors_pdev;
static struct device *tpacpi_hwmon;
static struct input_dev *tpacpi_inputdev;
static struct mutex tpacpi_inputdev_send_mutex;
static LIST_HEAD(tpacpi_all_drivers);

static int tpacpi_suspend_handler(struct platform_device *pdev,
				  pm_message_t state)
{
	struct ibm_struct *ibm, *itmp;

	list_for_each_entry_safe(ibm, itmp,
				 &tpacpi_all_drivers,
				 all_drivers) {
		if (ibm->suspend)
			(ibm->suspend)(state);
	}

	return 0;
}

static int tpacpi_resume_handler(struct platform_device *pdev)
{
	struct ibm_struct *ibm, *itmp;

	list_for_each_entry_safe(ibm, itmp,
				 &tpacpi_all_drivers,
				 all_drivers) {
		if (ibm->resume)
			(ibm->resume)();
	}

	return 0;
}

static void tpacpi_shutdown_handler(struct platform_device *pdev)
{
	struct ibm_struct *ibm, *itmp;

	list_for_each_entry_safe(ibm, itmp,
				 &tpacpi_all_drivers,
				 all_drivers) {
		if (ibm->shutdown)
			(ibm->shutdown)();
	}
}

static struct platform_driver tpacpi_pdriver = {
	.driver = {
		.name = TPACPI_DRVR_NAME,
		.owner = THIS_MODULE,
	},
	.suspend = tpacpi_suspend_handler,
	.resume = tpacpi_resume_handler,
	.shutdown = tpacpi_shutdown_handler,
};

static struct platform_driver tpacpi_hwmon_pdriver = {
	.driver = {
		.name = TPACPI_HWMON_DRVR_NAME,
		.owner = THIS_MODULE,
	},
};

/*************************************************************************
 * sysfs support helpers
 */

struct attribute_set {
	unsigned int members, max_members;
	struct attribute_group group;
};

struct attribute_set_obj {
	struct attribute_set s;
	struct attribute *a;
} __attribute__((packed));

static struct attribute_set *create_attr_set(unsigned int max_members,
						const char *name)
{
	struct attribute_set_obj *sobj;

	if (max_members == 0)
		return NULL;

	/* Allocates space for implicit NULL at the end too */
	sobj = kzalloc(sizeof(struct attribute_set_obj) +
		    max_members * sizeof(struct attribute *),
		    GFP_KERNEL);
	if (!sobj)
		return NULL;
	sobj->s.max_members = max_members;
	sobj->s.group.attrs = &sobj->a;
	sobj->s.group.name = name;

	return &sobj->s;
}

#define destroy_attr_set(_set) \
	kfree(_set);

/* not multi-threaded safe, use it in a single thread per set */
static int add_to_attr_set(struct attribute_set *s, struct attribute *attr)
{
	if (!s || !attr)
		return -EINVAL;

	if (s->members >= s->max_members)
		return -ENOMEM;

	s->group.attrs[s->members] = attr;
	s->members++;

	return 0;
}

static int add_many_to_attr_set(struct attribute_set *s,
			struct attribute **attr,
			unsigned int count)
{
	int i, res;

	for (i = 0; i < count; i++) {
		res = add_to_attr_set(s, attr[i]);
		if (res)
			return res;
	}

	return 0;
}

static void delete_attr_set(struct attribute_set *s, struct kobject *kobj)
{
	sysfs_remove_group(kobj, &s->group);
	destroy_attr_set(s);
}

#define register_attr_set_with_sysfs(_attr_set, _kobj) \
	sysfs_create_group(_kobj, &_attr_set->group)

static int parse_strtoul(const char *buf,
		unsigned long max, unsigned long *value)
{
	char *endp;

	while (*buf && isspace(*buf))
		buf++;
	*value = simple_strtoul(buf, &endp, 0);
	while (*endp && isspace(*endp))
		endp++;
	if (*endp || *value > max)
		return -EINVAL;

	return 0;
}

static void tpacpi_disable_brightness_delay(void)
{
	if (acpi_evalf(hkey_handle, NULL, "PWMS", "qvd", 0))
		printk(TPACPI_NOTICE
			"ACPI backlight control delay disabled\n");
}

static int __init tpacpi_query_bcl_levels(acpi_handle handle)
{
	struct acpi_buffer buffer = { ACPI_ALLOCATE_BUFFER, NULL };
	union acpi_object *obj;
	int rc;

	if (ACPI_SUCCESS(acpi_evaluate_object(handle, NULL, NULL, &buffer))) {
		obj = (union acpi_object *)buffer.pointer;
		if (!obj || (obj->type != ACPI_TYPE_PACKAGE)) {
			printk(TPACPI_ERR "Unknown _BCL data, "
			       "please report this to %s\n", TPACPI_MAIL);
			rc = 0;
		} else {
			rc = obj->package.count;
		}
	} else {
		return 0;
	}

	kfree(buffer.pointer);
	return rc;
}

static acpi_status __init tpacpi_acpi_walk_find_bcl(acpi_handle handle,
					u32 lvl, void *context, void **rv)
{
	char name[ACPI_PATH_SEGMENT_LENGTH];
	struct acpi_buffer buffer = { sizeof(name), &name };

	if (ACPI_SUCCESS(acpi_get_name(handle, ACPI_SINGLE_NAME, &buffer)) &&
	    !strncmp("_BCL", name, sizeof(name) - 1)) {
		BUG_ON(!rv || !*rv);
		**(int **)rv = tpacpi_query_bcl_levels(handle);
		return AE_CTRL_TERMINATE;
	} else {
		return AE_OK;
	}
}

/*
 * Returns 0 (no ACPI _BCL or _BCL invalid), or size of brightness map
 */
static int __init tpacpi_check_std_acpi_brightness_support(void)
{
	int status;
	int bcl_levels = 0;
	void *bcl_ptr = &bcl_levels;

	if (!vid_handle) {
		TPACPI_ACPIHANDLE_INIT(vid);
	}
	if (!vid_handle)
		return 0;

	/*
	 * Search for a _BCL method, and execute it.  This is safe on all
	 * ThinkPads, and as a side-effect, _BCL will place a Lenovo Vista
	 * BIOS in ACPI backlight control mode.  We do NOT have to care
	 * about calling the _BCL method in an enabled video device, any
	 * will do for our purposes.
	 */

	status = acpi_walk_namespace(ACPI_TYPE_METHOD, vid_handle, 3,
				     tpacpi_acpi_walk_find_bcl, NULL,
				     &bcl_ptr);

	if (ACPI_SUCCESS(status) && bcl_levels > 2) {
		tp_features.bright_acpimode = 1;
		return (bcl_levels - 2);
	}

	return 0;
}

static void printk_deprecated_attribute(const char * const what,
					const char * const details)
{
	tpacpi_log_usertask("deprecated sysfs attribute");
	printk(TPACPI_WARN "WARNING: sysfs attribute %s is deprecated and "
		"will be removed. %s\n",
		what, details);
}

/*************************************************************************
 * rfkill and radio control support helpers
 */

/*
 * ThinkPad-ACPI firmware handling model:
 *
 * WLSW (master wireless switch) is event-driven, and is common to all
 * firmware-controlled radios.  It cannot be controlled, just monitored,
 * as expected.  It overrides all radio state in firmware
 *
 * The kernel, a masked-off hotkey, and WLSW can change the radio state
 * (TODO: verify how WLSW interacts with the returned radio state).
 *
 * The only time there are shadow radio state changes, is when
 * masked-off hotkeys are used.
 */

/*
 * Internal driver API for radio state:
 *
 * int: < 0 = error, otherwise enum tpacpi_rfkill_state
 * bool: true means radio blocked (off)
 */
enum tpacpi_rfkill_state {
	TPACPI_RFK_RADIO_OFF = 0,
	TPACPI_RFK_RADIO_ON
};

/* rfkill switches */
enum tpacpi_rfk_id {
	TPACPI_RFK_BLUETOOTH_SW_ID = 0,
	TPACPI_RFK_WWAN_SW_ID,
	TPACPI_RFK_UWB_SW_ID,
	TPACPI_RFK_SW_MAX
};

static const char *tpacpi_rfkill_names[] = {
	[TPACPI_RFK_BLUETOOTH_SW_ID] = "bluetooth",
	[TPACPI_RFK_WWAN_SW_ID] = "wwan",
	[TPACPI_RFK_UWB_SW_ID] = "uwb",
	[TPACPI_RFK_SW_MAX] = NULL
};

/* ThinkPad-ACPI rfkill subdriver */
struct tpacpi_rfk {
	struct rfkill *rfkill;
	enum tpacpi_rfk_id id;
	const struct tpacpi_rfk_ops *ops;
};

struct tpacpi_rfk_ops {
	/* firmware interface */
	int (*get_status)(void);
	int (*set_status)(const enum tpacpi_rfkill_state);
};

static struct tpacpi_rfk *tpacpi_rfkill_switches[TPACPI_RFK_SW_MAX];

/* Query FW and update rfkill sw state for a given rfkill switch */
static int tpacpi_rfk_update_swstate(const struct tpacpi_rfk *tp_rfk)
{
	int status;

	if (!tp_rfk)
		return -ENODEV;

	status = (tp_rfk->ops->get_status)();
	if (status < 0)
		return status;

	rfkill_set_sw_state(tp_rfk->rfkill,
			    (status == TPACPI_RFK_RADIO_OFF));

	return status;
}

/* Query FW and update rfkill sw state for all rfkill switches */
static void tpacpi_rfk_update_swstate_all(void)
{
	unsigned int i;

	for (i = 0; i < TPACPI_RFK_SW_MAX; i++)
		tpacpi_rfk_update_swstate(tpacpi_rfkill_switches[i]);
}

/*
 * Sync the HW-blocking state of all rfkill switches,
 * do notice it causes the rfkill core to schedule uevents
 */
static void tpacpi_rfk_update_hwblock_state(bool blocked)
{
	unsigned int i;
	struct tpacpi_rfk *tp_rfk;

	for (i = 0; i < TPACPI_RFK_SW_MAX; i++) {
		tp_rfk = tpacpi_rfkill_switches[i];
		if (tp_rfk) {
			if (rfkill_set_hw_state(tp_rfk->rfkill,
						blocked)) {
				/* ignore -- we track sw block */
			}
		}
	}
}

/* Call to get the WLSW state from the firmware */
static int hotkey_get_wlsw(void);

/* Call to query WLSW state and update all rfkill switches */
static bool tpacpi_rfk_check_hwblock_state(void)
{
	int res = hotkey_get_wlsw();
	int hw_blocked;

	/* When unknown or unsupported, we have to assume it is unblocked */
	if (res < 0)
		return false;

	hw_blocked = (res == TPACPI_RFK_RADIO_OFF);
	tpacpi_rfk_update_hwblock_state(hw_blocked);

	return hw_blocked;
}

static int tpacpi_rfk_hook_set_block(void *data, bool blocked)
{
	struct tpacpi_rfk *tp_rfk = data;
	int res;

	dbg_printk(TPACPI_DBG_RFKILL,
		   "request to change radio state to %s\n",
		   blocked ? "blocked" : "unblocked");

	/* try to set radio state */
	res = (tp_rfk->ops->set_status)(blocked ?
				TPACPI_RFK_RADIO_OFF : TPACPI_RFK_RADIO_ON);

	/* and update the rfkill core with whatever the FW really did */
	tpacpi_rfk_update_swstate(tp_rfk);

	return (res < 0) ? res : 0;
}

static const struct rfkill_ops tpacpi_rfk_rfkill_ops = {
	.set_block = tpacpi_rfk_hook_set_block,
};

static int __init tpacpi_new_rfkill(const enum tpacpi_rfk_id id,
			const struct tpacpi_rfk_ops *tp_rfkops,
			const enum rfkill_type rfktype,
			const char *name,
			const bool set_default)
{
	struct tpacpi_rfk *atp_rfk;
	int res;
	bool sw_state = false;
	int sw_status;

	BUG_ON(id >= TPACPI_RFK_SW_MAX || tpacpi_rfkill_switches[id]);

	atp_rfk = kzalloc(sizeof(struct tpacpi_rfk), GFP_KERNEL);
	if (atp_rfk)
		atp_rfk->rfkill = rfkill_alloc(name,
						&tpacpi_pdev->dev,
						rfktype,
						&tpacpi_rfk_rfkill_ops,
						atp_rfk);
	if (!atp_rfk || !atp_rfk->rfkill) {
		printk(TPACPI_ERR
			"failed to allocate memory for rfkill class\n");
		kfree(atp_rfk);
		return -ENOMEM;
	}

	atp_rfk->id = id;
	atp_rfk->ops = tp_rfkops;

	sw_status = (tp_rfkops->get_status)();
	if (sw_status < 0) {
		printk(TPACPI_ERR
			"failed to read initial state for %s, error %d\n",
			name, sw_status);
	} else {
		sw_state = (sw_status == TPACPI_RFK_RADIO_OFF);
		if (set_default) {
			/* try to keep the initial state, since we ask the
			 * firmware to preserve it across S5 in NVRAM */
			rfkill_init_sw_state(atp_rfk->rfkill, sw_state);
		}
	}
	rfkill_set_hw_state(atp_rfk->rfkill, tpacpi_rfk_check_hwblock_state());

	res = rfkill_register(atp_rfk->rfkill);
	if (res < 0) {
		printk(TPACPI_ERR
			"failed to register %s rfkill switch: %d\n",
			name, res);
		rfkill_destroy(atp_rfk->rfkill);
		kfree(atp_rfk);
		return res;
	}

	tpacpi_rfkill_switches[id] = atp_rfk;
	return 0;
}

static void tpacpi_destroy_rfkill(const enum tpacpi_rfk_id id)
{
	struct tpacpi_rfk *tp_rfk;

	BUG_ON(id >= TPACPI_RFK_SW_MAX);

	tp_rfk = tpacpi_rfkill_switches[id];
	if (tp_rfk) {
		rfkill_unregister(tp_rfk->rfkill);
		rfkill_destroy(tp_rfk->rfkill);
		tpacpi_rfkill_switches[id] = NULL;
		kfree(tp_rfk);
	}
}

static void printk_deprecated_rfkill_attribute(const char * const what)
{
	printk_deprecated_attribute(what,
			"Please switch to generic rfkill before year 2010");
}

/* sysfs <radio> enable ------------------------------------------------ */
static ssize_t tpacpi_rfk_sysfs_enable_show(const enum tpacpi_rfk_id id,
					    struct device_attribute *attr,
					    char *buf)
{
	int status;

	printk_deprecated_rfkill_attribute(attr->attr.name);

	/* This is in the ABI... */
	if (tpacpi_rfk_check_hwblock_state()) {
		status = TPACPI_RFK_RADIO_OFF;
	} else {
		status = tpacpi_rfk_update_swstate(tpacpi_rfkill_switches[id]);
		if (status < 0)
			return status;
	}

	return snprintf(buf, PAGE_SIZE, "%d\n",
			(status == TPACPI_RFK_RADIO_ON) ? 1 : 0);
}

static ssize_t tpacpi_rfk_sysfs_enable_store(const enum tpacpi_rfk_id id,
			    struct device_attribute *attr,
			    const char *buf, size_t count)
{
	unsigned long t;
	int res;

	printk_deprecated_rfkill_attribute(attr->attr.name);

	if (parse_strtoul(buf, 1, &t))
		return -EINVAL;

	tpacpi_disclose_usertask(attr->attr.name, "set to %ld\n", t);

	/* This is in the ABI... */
	if (tpacpi_rfk_check_hwblock_state() && !!t)
		return -EPERM;

	res = tpacpi_rfkill_switches[id]->ops->set_status((!!t) ?
				TPACPI_RFK_RADIO_ON : TPACPI_RFK_RADIO_OFF);
	tpacpi_rfk_update_swstate(tpacpi_rfkill_switches[id]);

	return (res < 0) ? res : count;
}

/* procfs -------------------------------------------------------------- */
static int tpacpi_rfk_procfs_read(const enum tpacpi_rfk_id id, char *p)
{
	int len = 0;

	if (id >= TPACPI_RFK_SW_MAX)
		len += sprintf(p + len, "status:\t\tnot supported\n");
	else {
		int status;

		/* This is in the ABI... */
		if (tpacpi_rfk_check_hwblock_state()) {
			status = TPACPI_RFK_RADIO_OFF;
		} else {
			status = tpacpi_rfk_update_swstate(
						tpacpi_rfkill_switches[id]);
			if (status < 0)
				return status;
		}

		len += sprintf(p + len, "status:\t\t%s\n",
				(status == TPACPI_RFK_RADIO_ON) ?
					"enabled" : "disabled");
		len += sprintf(p + len, "commands:\tenable, disable\n");
	}

	return len;
}

static int tpacpi_rfk_procfs_write(const enum tpacpi_rfk_id id, char *buf)
{
	char *cmd;
	int status = -1;
	int res = 0;

	if (id >= TPACPI_RFK_SW_MAX)
		return -ENODEV;

	while ((cmd = next_cmd(&buf))) {
		if (strlencmp(cmd, "enable") == 0)
			status = TPACPI_RFK_RADIO_ON;
		else if (strlencmp(cmd, "disable") == 0)
			status = TPACPI_RFK_RADIO_OFF;
		else
			return -EINVAL;
	}

	if (status != -1) {
		tpacpi_disclose_usertask("procfs", "attempt to %s %s\n",
				(status == TPACPI_RFK_RADIO_ON) ?
						"enable" : "disable",
				tpacpi_rfkill_names[id]);
		res = (tpacpi_rfkill_switches[id]->ops->set_status)(status);
		tpacpi_rfk_update_swstate(tpacpi_rfkill_switches[id]);
	}

	return res;
}

/*************************************************************************
 * thinkpad-acpi driver attributes
 */

/* interface_version --------------------------------------------------- */
static ssize_t tpacpi_driver_interface_version_show(
				struct device_driver *drv,
				char *buf)
{
	return snprintf(buf, PAGE_SIZE, "0x%08x\n", TPACPI_SYSFS_VERSION);
}

static DRIVER_ATTR(interface_version, S_IRUGO,
		tpacpi_driver_interface_version_show, NULL);

/* debug_level --------------------------------------------------------- */
static ssize_t tpacpi_driver_debug_show(struct device_driver *drv,
						char *buf)
{
	return snprintf(buf, PAGE_SIZE, "0x%04x\n", dbg_level);
}

static ssize_t tpacpi_driver_debug_store(struct device_driver *drv,
						const char *buf, size_t count)
{
	unsigned long t;

	if (parse_strtoul(buf, 0xffff, &t))
		return -EINVAL;

	dbg_level = t;

	return count;
}

static DRIVER_ATTR(debug_level, S_IWUSR | S_IRUGO,
		tpacpi_driver_debug_show, tpacpi_driver_debug_store);

/* version ------------------------------------------------------------- */
static ssize_t tpacpi_driver_version_show(struct device_driver *drv,
						char *buf)
{
	return snprintf(buf, PAGE_SIZE, "%s v%s\n",
			TPACPI_DESC, TPACPI_VERSION);
}

static DRIVER_ATTR(version, S_IRUGO,
		tpacpi_driver_version_show, NULL);

/* --------------------------------------------------------------------- */

#ifdef CONFIG_THINKPAD_ACPI_DEBUGFACILITIES

/* wlsw_emulstate ------------------------------------------------------ */
static ssize_t tpacpi_driver_wlsw_emulstate_show(struct device_driver *drv,
						char *buf)
{
	return snprintf(buf, PAGE_SIZE, "%d\n", !!tpacpi_wlsw_emulstate);
}

static ssize_t tpacpi_driver_wlsw_emulstate_store(struct device_driver *drv,
						const char *buf, size_t count)
{
	unsigned long t;

	if (parse_strtoul(buf, 1, &t))
		return -EINVAL;

	if (tpacpi_wlsw_emulstate != !!t) {
		tpacpi_wlsw_emulstate = !!t;
		tpacpi_rfk_update_hwblock_state(!t);	/* negative logic */
	}

	return count;
}

static DRIVER_ATTR(wlsw_emulstate, S_IWUSR | S_IRUGO,
		tpacpi_driver_wlsw_emulstate_show,
		tpacpi_driver_wlsw_emulstate_store);

/* bluetooth_emulstate ------------------------------------------------- */
static ssize_t tpacpi_driver_bluetooth_emulstate_show(
					struct device_driver *drv,
					char *buf)
{
	return snprintf(buf, PAGE_SIZE, "%d\n", !!tpacpi_bluetooth_emulstate);
}

static ssize_t tpacpi_driver_bluetooth_emulstate_store(
					struct device_driver *drv,
					const char *buf, size_t count)
{
	unsigned long t;

	if (parse_strtoul(buf, 1, &t))
		return -EINVAL;

	tpacpi_bluetooth_emulstate = !!t;

	return count;
}

static DRIVER_ATTR(bluetooth_emulstate, S_IWUSR | S_IRUGO,
		tpacpi_driver_bluetooth_emulstate_show,
		tpacpi_driver_bluetooth_emulstate_store);

/* wwan_emulstate ------------------------------------------------- */
static ssize_t tpacpi_driver_wwan_emulstate_show(
					struct device_driver *drv,
					char *buf)
{
	return snprintf(buf, PAGE_SIZE, "%d\n", !!tpacpi_wwan_emulstate);
}

static ssize_t tpacpi_driver_wwan_emulstate_store(
					struct device_driver *drv,
					const char *buf, size_t count)
{
	unsigned long t;

	if (parse_strtoul(buf, 1, &t))
		return -EINVAL;

	tpacpi_wwan_emulstate = !!t;

	return count;
}

static DRIVER_ATTR(wwan_emulstate, S_IWUSR | S_IRUGO,
		tpacpi_driver_wwan_emulstate_show,
		tpacpi_driver_wwan_emulstate_store);

/* uwb_emulstate ------------------------------------------------- */
static ssize_t tpacpi_driver_uwb_emulstate_show(
					struct device_driver *drv,
					char *buf)
{
	return snprintf(buf, PAGE_SIZE, "%d\n", !!tpacpi_uwb_emulstate);
}

static ssize_t tpacpi_driver_uwb_emulstate_store(
					struct device_driver *drv,
					const char *buf, size_t count)
{
	unsigned long t;

	if (parse_strtoul(buf, 1, &t))
		return -EINVAL;

	tpacpi_uwb_emulstate = !!t;

	return count;
}

static DRIVER_ATTR(uwb_emulstate, S_IWUSR | S_IRUGO,
		tpacpi_driver_uwb_emulstate_show,
		tpacpi_driver_uwb_emulstate_store);
#endif

/* --------------------------------------------------------------------- */

static struct driver_attribute *tpacpi_driver_attributes[] = {
	&driver_attr_debug_level, &driver_attr_version,
	&driver_attr_interface_version,
};

static int __init tpacpi_create_driver_attributes(struct device_driver *drv)
{
	int i, res;

	i = 0;
	res = 0;
	while (!res && i < ARRAY_SIZE(tpacpi_driver_attributes)) {
		res = driver_create_file(drv, tpacpi_driver_attributes[i]);
		i++;
	}

#ifdef CONFIG_THINKPAD_ACPI_DEBUGFACILITIES
	if (!res && dbg_wlswemul)
		res = driver_create_file(drv, &driver_attr_wlsw_emulstate);
	if (!res && dbg_bluetoothemul)
		res = driver_create_file(drv, &driver_attr_bluetooth_emulstate);
	if (!res && dbg_wwanemul)
		res = driver_create_file(drv, &driver_attr_wwan_emulstate);
	if (!res && dbg_uwbemul)
		res = driver_create_file(drv, &driver_attr_uwb_emulstate);
#endif

	return res;
}

static void tpacpi_remove_driver_attributes(struct device_driver *drv)
{
	int i;

	for (i = 0; i < ARRAY_SIZE(tpacpi_driver_attributes); i++)
		driver_remove_file(drv, tpacpi_driver_attributes[i]);

#ifdef THINKPAD_ACPI_DEBUGFACILITIES
	driver_remove_file(drv, &driver_attr_wlsw_emulstate);
	driver_remove_file(drv, &driver_attr_bluetooth_emulstate);
	driver_remove_file(drv, &driver_attr_wwan_emulstate);
	driver_remove_file(drv, &driver_attr_uwb_emulstate);
#endif
}

/*************************************************************************
 * Firmware Data
 */

/*
 * Table of recommended minimum BIOS versions
 *
 * Reasons for listing:
 *    1. Stable BIOS, listed because the unknown ammount of
 *       bugs and bad ACPI behaviour on older versions
 *
 *    2. BIOS or EC fw with known bugs that trigger on Linux
 *
 *    3. BIOS with known reduced functionality in older versions
 *
 *  We recommend the latest BIOS and EC version.
 *  We only support the latest BIOS and EC fw version as a rule.
 *
 *  Sources: IBM ThinkPad Public Web Documents (update changelogs),
 *  Information from users in ThinkWiki
 *
 *  WARNING: we use this table also to detect that the machine is
 *  a ThinkPad in some cases, so don't remove entries lightly.
 */

#define TPV_Q(__v, __id1, __id2, __bv1, __bv2)		\
	{ .vendor	= (__v),			\
	  .bios		= TPID(__id1, __id2),		\
	  .ec		= TPACPI_MATCH_ANY,		\
	  .quirks	= TPACPI_MATCH_ANY << 16	\
			  | (__bv1) << 8 | (__bv2) }

#define TPV_Q_X(__v, __bid1, __bid2, __bv1, __bv2,	\
<<<<<<< HEAD
		__eid1, __eid2, __ev1, __ev2)		\
	{ .vendor	= (__v),			\
	  .bios		= TPID(__bid1, __bid2),		\
	  .ec		= TPID(__eid1, __eid2),		\
=======
		__eid, __ev1, __ev2)			\
	{ .vendor	= (__v),			\
	  .bios		= TPID(__bid1, __bid2),		\
	  .ec		= __eid,			\
>>>>>>> 22763c5c
	  .quirks	= (__ev1) << 24 | (__ev2) << 16 \
			  | (__bv1) << 8 | (__bv2) }

#define TPV_QI0(__id1, __id2, __bv1, __bv2) \
	TPV_Q(PCI_VENDOR_ID_IBM, __id1, __id2, __bv1, __bv2)

<<<<<<< HEAD
#define TPV_QI1(__id1, __id2, __bv1, __bv2, __ev1, __ev2) \
	TPV_Q_X(PCI_VENDOR_ID_IBM, __id1, __id2, 	\
		__bv1, __bv2, __id1, __id2, __ev1, __ev2)

#define TPV_QI2(__bid1, __bid2, __bv1, __bv2,		\
		__eid1, __eid2, __ev1, __ev2) 		\
	TPV_Q_X(PCI_VENDOR_ID_IBM, __bid1, __bid2, 	\
		__bv1, __bv2, __eid1, __eid2, __ev1, __ev2)
=======
/* Outdated IBM BIOSes often lack the EC id string */
#define TPV_QI1(__id1, __id2, __bv1, __bv2, __ev1, __ev2) \
	TPV_Q_X(PCI_VENDOR_ID_IBM, __id1, __id2, 	\
		__bv1, __bv2, TPID(__id1, __id2),	\
		__ev1, __ev2),				\
	TPV_Q_X(PCI_VENDOR_ID_IBM, __id1, __id2, 	\
		__bv1, __bv2, TPACPI_MATCH_UNKNOWN,	\
		__ev1, __ev2)

/* Outdated IBM BIOSes often lack the EC id string */
#define TPV_QI2(__bid1, __bid2, __bv1, __bv2,		\
		__eid1, __eid2, __ev1, __ev2) 		\
	TPV_Q_X(PCI_VENDOR_ID_IBM, __bid1, __bid2, 	\
		__bv1, __bv2, TPID(__eid1, __eid2),	\
		__ev1, __ev2),				\
	TPV_Q_X(PCI_VENDOR_ID_IBM, __bid1, __bid2, 	\
		__bv1, __bv2, TPACPI_MATCH_UNKNOWN,	\
		__ev1, __ev2)
>>>>>>> 22763c5c

#define TPV_QL0(__id1, __id2, __bv1, __bv2) \
	TPV_Q(PCI_VENDOR_ID_LENOVO, __id1, __id2, __bv1, __bv2)

#define TPV_QL1(__id1, __id2, __bv1, __bv2, __ev1, __ev2) \
	TPV_Q_X(PCI_VENDOR_ID_LENOVO, __id1, __id2, 	\
<<<<<<< HEAD
		__bv1, __bv2, __id1, __id2, __ev1, __ev2)
=======
		__bv1, __bv2, TPID(__id1, __id2),	\
		__ev1, __ev2)
>>>>>>> 22763c5c

#define TPV_QL2(__bid1, __bid2, __bv1, __bv2,		\
		__eid1, __eid2, __ev1, __ev2) 		\
	TPV_Q_X(PCI_VENDOR_ID_LENOVO, __bid1, __bid2, 	\
<<<<<<< HEAD
		__bv1, __bv2, __eid1, __eid2, __ev1, __ev2)
=======
		__bv1, __bv2, TPID(__eid1, __eid2),	\
		__ev1, __ev2)
>>>>>>> 22763c5c

static const struct tpacpi_quirk tpacpi_bios_version_qtable[] __initconst = {
	/*  Numeric models ------------------ */
	/*      FW MODEL   BIOS VERS	      */
	TPV_QI0('I', 'M',  '6', '5'),		 /* 570 */
	TPV_QI0('I', 'U',  '2', '6'),		 /* 570E */
	TPV_QI0('I', 'B',  '5', '4'),		 /* 600 */
	TPV_QI0('I', 'H',  '4', '7'),		 /* 600E */
	TPV_QI0('I', 'N',  '3', '6'),		 /* 600E */
	TPV_QI0('I', 'T',  '5', '5'),		 /* 600X */
	TPV_QI0('I', 'D',  '4', '8'),		 /* 770, 770E, 770ED */
	TPV_QI0('I', 'I',  '4', '2'),		 /* 770X */
	TPV_QI0('I', 'O',  '2', '3'),		 /* 770Z */

	/* A-series ------------------------- */
	/*      FW MODEL   BIOS VERS  EC VERS */
	TPV_QI0('I', 'W',  '5', '9'),		 /* A20m */
	TPV_QI0('I', 'V',  '6', '9'),		 /* A20p */
	TPV_QI0('1', '0',  '2', '6'),		 /* A21e, A22e */
	TPV_QI0('K', 'U',  '3', '6'),		 /* A21e */
	TPV_QI0('K', 'X',  '3', '6'),		 /* A21m, A22m */
	TPV_QI0('K', 'Y',  '3', '8'),		 /* A21p, A22p */
	TPV_QI0('1', 'B',  '1', '7'),		 /* A22e */
	TPV_QI0('1', '3',  '2', '0'),		 /* A22m */
	TPV_QI0('1', 'E',  '7', '3'),		 /* A30/p (0) */
	TPV_QI1('1', 'G',  '4', '1',  '1', '7'), /* A31/p (0) */
	TPV_QI1('1', 'N',  '1', '6',  '0', '7'), /* A31/p (0) */

	/* G-series ------------------------- */
	/*      FW MODEL   BIOS VERS	      */
	TPV_QI0('1', 'T',  'A', '6'),		 /* G40 */
	TPV_QI0('1', 'X',  '5', '7'),		 /* G41 */

	/* R-series, T-series --------------- */
	/*      FW MODEL   BIOS VERS  EC VERS */
	TPV_QI0('1', 'C',  'F', '0'),		 /* R30 */
	TPV_QI0('1', 'F',  'F', '1'),		 /* R31 */
	TPV_QI0('1', 'M',  '9', '7'),		 /* R32 */
	TPV_QI0('1', 'O',  '6', '1'),		 /* R40 */
	TPV_QI0('1', 'P',  '6', '5'),		 /* R40 */
	TPV_QI0('1', 'S',  '7', '0'),		 /* R40e */
	TPV_QI1('1', 'R',  'D', 'R',  '7', '1'), /* R50/p, R51,
						    T40/p, T41/p, T42/p (1) */
	TPV_QI1('1', 'V',  '7', '1',  '2', '8'), /* R50e, R51 (1) */
	TPV_QI1('7', '8',  '7', '1',  '0', '6'), /* R51e (1) */
	TPV_QI1('7', '6',  '6', '9',  '1', '6'), /* R52 (1) */
	TPV_QI1('7', '0',  '6', '9',  '2', '8'), /* R52, T43 (1) */

	TPV_QI0('I', 'Y',  '6', '1'),		 /* T20 */
	TPV_QI0('K', 'Z',  '3', '4'),		 /* T21 */
	TPV_QI0('1', '6',  '3', '2'),		 /* T22 */
	TPV_QI1('1', 'A',  '6', '4',  '2', '3'), /* T23 (0) */
	TPV_QI1('1', 'I',  '7', '1',  '2', '0'), /* T30 (0) */
	TPV_QI1('1', 'Y',  '6', '5',  '2', '9'), /* T43/p (1) */

	TPV_QL1('7', '9',  'E', '3',  '5', '0'), /* T60/p */
	TPV_QL1('7', 'C',  'D', '2',  '2', '2'), /* R60, R60i */
	TPV_QL0('7', 'E',  'D', '0'),		 /* R60e, R60i */

	/*      BIOS FW    BIOS VERS  EC FW     EC VERS */
	TPV_QI2('1', 'W',  '9', '0',  '1', 'V', '2', '8'), /* R50e (1) */
	TPV_QL2('7', 'I',  '3', '4',  '7', '9', '5', '0'), /* T60/p wide */

	/* X-series ------------------------- */
	/*      FW MODEL   BIOS VERS  EC VERS */
	TPV_QI0('I', 'Z',  '9', 'D'),		 /* X20, X21 */
	TPV_QI0('1', 'D',  '7', '0'),		 /* X22, X23, X24 */
	TPV_QI1('1', 'K',  '4', '8',  '1', '8'), /* X30 (0) */
	TPV_QI1('1', 'Q',  '9', '7',  '2', '3'), /* X31, X32 (0) */
	TPV_QI1('1', 'U',  'D', '3',  'B', '2'), /* X40 (0) */
	TPV_QI1('7', '4',  '6', '4',  '2', '7'), /* X41 (0) */
	TPV_QI1('7', '5',  '6', '0',  '2', '0'), /* X41t (0) */

	TPV_QL0('7', 'B',  'D', '7'),		 /* X60/s */
	TPV_QL0('7', 'J',  '3', '0'),		 /* X60t */

	/* (0) - older versions lack DMI EC fw string and functionality */
	/* (1) - older versions known to lack functionality */
};

#undef TPV_QL1
#undef TPV_QL0
#undef TPV_QI2
#undef TPV_QI1
#undef TPV_QI0
#undef TPV_Q_X
#undef TPV_Q

static void __init tpacpi_check_outdated_fw(void)
{
	unsigned long fwvers;
	u16 ec_version, bios_version;

	fwvers = tpacpi_check_quirks(tpacpi_bios_version_qtable,
				ARRAY_SIZE(tpacpi_bios_version_qtable));

	if (!fwvers)
		return;

	bios_version = fwvers & 0xffffU;
	ec_version = (fwvers >> 16) & 0xffffU;

	/* note that unknown versions are set to 0x0000 and we use that */
	if ((bios_version > thinkpad_id.bios_release) ||
	    (ec_version > thinkpad_id.ec_release &&
				ec_version != TPACPI_MATCH_ANY)) {
		/*
		 * The changelogs would let us track down the exact
		 * reason, but it is just too much of a pain to track
		 * it.  We only list BIOSes that are either really
		 * broken, or really stable to begin with, so it is
		 * best if the user upgrades the firmware anyway.
		 */
		printk(TPACPI_WARN
			"WARNING: Outdated ThinkPad BIOS/EC firmware\n");
		printk(TPACPI_WARN
			"WARNING: This firmware may be missing critical bug "
			"fixes and/or important features\n");
	}
}

static bool __init tpacpi_is_fw_known(void)
{
	return tpacpi_check_quirks(tpacpi_bios_version_qtable,
			ARRAY_SIZE(tpacpi_bios_version_qtable)) != 0;
}

/****************************************************************************
 ****************************************************************************
 *
 * Subdrivers
 *
 ****************************************************************************
 ****************************************************************************/

/*************************************************************************
 * thinkpad-acpi init subdriver
 */

static int __init thinkpad_acpi_driver_init(struct ibm_init_struct *iibm)
{
	printk(TPACPI_INFO "%s v%s\n", TPACPI_DESC, TPACPI_VERSION);
	printk(TPACPI_INFO "%s\n", TPACPI_URL);

	printk(TPACPI_INFO "ThinkPad BIOS %s, EC %s\n",
		(thinkpad_id.bios_version_str) ?
			thinkpad_id.bios_version_str : "unknown",
		(thinkpad_id.ec_version_str) ?
			thinkpad_id.ec_version_str : "unknown");

	if (thinkpad_id.vendor && thinkpad_id.model_str)
		printk(TPACPI_INFO "%s %s, model %s\n",
			(thinkpad_id.vendor == PCI_VENDOR_ID_IBM) ?
				"IBM" : ((thinkpad_id.vendor ==
						PCI_VENDOR_ID_LENOVO) ?
					"Lenovo" : "Unknown vendor"),
			thinkpad_id.model_str,
			(thinkpad_id.nummodel_str) ?
				thinkpad_id.nummodel_str : "unknown");

	tpacpi_check_outdated_fw();
	return 0;
}

static int thinkpad_acpi_driver_read(char *p)
{
	int len = 0;

	len += sprintf(p + len, "driver:\t\t%s\n", TPACPI_DESC);
	len += sprintf(p + len, "version:\t%s\n", TPACPI_VERSION);

	return len;
}

static struct ibm_struct thinkpad_acpi_driver_data = {
	.name = "driver",
	.read = thinkpad_acpi_driver_read,
};

/*************************************************************************
 * Hotkey subdriver
 */

/*
 * ThinkPad firmware event model
 *
 * The ThinkPad firmware has two main event interfaces: normal ACPI
 * notifications (which follow the ACPI standard), and a private event
 * interface.
 *
 * The private event interface also issues events for the hotkeys.  As
 * the driver gained features, the event handling code ended up being
 * built around the hotkey subdriver.  This will need to be refactored
 * to a more formal event API eventually.
 *
 * Some "hotkeys" are actually supposed to be used as event reports,
 * such as "brightness has changed", "volume has changed", depending on
 * the ThinkPad model and how the firmware is operating.
 *
 * Unlike other classes, hotkey-class events have mask/unmask control on
 * non-ancient firmware.  However, how it behaves changes a lot with the
 * firmware model and version.
 */

enum {	/* hot key scan codes (derived from ACPI DSDT) */
	TP_ACPI_HOTKEYSCAN_FNF1		= 0,
	TP_ACPI_HOTKEYSCAN_FNF2,
	TP_ACPI_HOTKEYSCAN_FNF3,
	TP_ACPI_HOTKEYSCAN_FNF4,
	TP_ACPI_HOTKEYSCAN_FNF5,
	TP_ACPI_HOTKEYSCAN_FNF6,
	TP_ACPI_HOTKEYSCAN_FNF7,
	TP_ACPI_HOTKEYSCAN_FNF8,
	TP_ACPI_HOTKEYSCAN_FNF9,
	TP_ACPI_HOTKEYSCAN_FNF10,
	TP_ACPI_HOTKEYSCAN_FNF11,
	TP_ACPI_HOTKEYSCAN_FNF12,
	TP_ACPI_HOTKEYSCAN_FNBACKSPACE,
	TP_ACPI_HOTKEYSCAN_FNINSERT,
	TP_ACPI_HOTKEYSCAN_FNDELETE,
	TP_ACPI_HOTKEYSCAN_FNHOME,
	TP_ACPI_HOTKEYSCAN_FNEND,
	TP_ACPI_HOTKEYSCAN_FNPAGEUP,
	TP_ACPI_HOTKEYSCAN_FNPAGEDOWN,
	TP_ACPI_HOTKEYSCAN_FNSPACE,
	TP_ACPI_HOTKEYSCAN_VOLUMEUP,
	TP_ACPI_HOTKEYSCAN_VOLUMEDOWN,
	TP_ACPI_HOTKEYSCAN_MUTE,
	TP_ACPI_HOTKEYSCAN_THINKPAD,
};

enum {	/* Keys/events available through NVRAM polling */
	TPACPI_HKEY_NVRAM_KNOWN_MASK = 0x00fb88c0U,
	TPACPI_HKEY_NVRAM_GOOD_MASK  = 0x00fb8000U,
};

enum {	/* Positions of some of the keys in hotkey masks */
	TP_ACPI_HKEY_DISPSWTCH_MASK	= 1 << TP_ACPI_HOTKEYSCAN_FNF7,
	TP_ACPI_HKEY_DISPXPAND_MASK	= 1 << TP_ACPI_HOTKEYSCAN_FNF8,
	TP_ACPI_HKEY_HIBERNATE_MASK	= 1 << TP_ACPI_HOTKEYSCAN_FNF12,
	TP_ACPI_HKEY_BRGHTUP_MASK	= 1 << TP_ACPI_HOTKEYSCAN_FNHOME,
	TP_ACPI_HKEY_BRGHTDWN_MASK	= 1 << TP_ACPI_HOTKEYSCAN_FNEND,
	TP_ACPI_HKEY_THNKLGHT_MASK	= 1 << TP_ACPI_HOTKEYSCAN_FNPAGEUP,
	TP_ACPI_HKEY_ZOOM_MASK		= 1 << TP_ACPI_HOTKEYSCAN_FNSPACE,
	TP_ACPI_HKEY_VOLUP_MASK		= 1 << TP_ACPI_HOTKEYSCAN_VOLUMEUP,
	TP_ACPI_HKEY_VOLDWN_MASK	= 1 << TP_ACPI_HOTKEYSCAN_VOLUMEDOWN,
	TP_ACPI_HKEY_MUTE_MASK		= 1 << TP_ACPI_HOTKEYSCAN_MUTE,
	TP_ACPI_HKEY_THINKPAD_MASK	= 1 << TP_ACPI_HOTKEYSCAN_THINKPAD,
};

enum {	/* NVRAM to ACPI HKEY group map */
	TP_NVRAM_HKEY_GROUP_HK2		= TP_ACPI_HKEY_THINKPAD_MASK |
					  TP_ACPI_HKEY_ZOOM_MASK |
					  TP_ACPI_HKEY_DISPSWTCH_MASK |
					  TP_ACPI_HKEY_HIBERNATE_MASK,
	TP_NVRAM_HKEY_GROUP_BRIGHTNESS	= TP_ACPI_HKEY_BRGHTUP_MASK |
					  TP_ACPI_HKEY_BRGHTDWN_MASK,
	TP_NVRAM_HKEY_GROUP_VOLUME	= TP_ACPI_HKEY_VOLUP_MASK |
					  TP_ACPI_HKEY_VOLDWN_MASK |
					  TP_ACPI_HKEY_MUTE_MASK,
};

#ifdef CONFIG_THINKPAD_ACPI_HOTKEY_POLL
struct tp_nvram_state {
       u16 thinkpad_toggle:1;
       u16 zoom_toggle:1;
       u16 display_toggle:1;
       u16 thinklight_toggle:1;
       u16 hibernate_toggle:1;
       u16 displayexp_toggle:1;
       u16 display_state:1;
       u16 brightness_toggle:1;
       u16 volume_toggle:1;
       u16 mute:1;

       u8 brightness_level;
       u8 volume_level;
};

/* kthread for the hotkey poller */
static struct task_struct *tpacpi_hotkey_task;

/* Acquired while the poller kthread is running, use to sync start/stop */
static struct mutex hotkey_thread_mutex;

/*
 * Acquire mutex to write poller control variables as an
 * atomic block.
 *
 * Increment hotkey_config_change when changing them if you
 * want the kthread to forget old state.
 *
 * See HOTKEY_CONFIG_CRITICAL_START/HOTKEY_CONFIG_CRITICAL_END
 */
static struct mutex hotkey_thread_data_mutex;
static unsigned int hotkey_config_change;

/*
 * hotkey poller control variables
 *
 * Must be atomic or readers will also need to acquire mutex
 *
 * HOTKEY_CONFIG_CRITICAL_START/HOTKEY_CONFIG_CRITICAL_END
 * should be used only when the changes need to be taken as
 * a block, OR when one needs to force the kthread to forget
 * old state.
 */
static u32 hotkey_source_mask;		/* bit mask 0=ACPI,1=NVRAM */
static unsigned int hotkey_poll_freq = 10; /* Hz */

#define HOTKEY_CONFIG_CRITICAL_START \
	do { \
		mutex_lock(&hotkey_thread_data_mutex); \
		hotkey_config_change++; \
	} while (0);
#define HOTKEY_CONFIG_CRITICAL_END \
	mutex_unlock(&hotkey_thread_data_mutex);

#else /* CONFIG_THINKPAD_ACPI_HOTKEY_POLL */

#define hotkey_source_mask 0U
#define HOTKEY_CONFIG_CRITICAL_START
#define HOTKEY_CONFIG_CRITICAL_END

#endif /* CONFIG_THINKPAD_ACPI_HOTKEY_POLL */

static struct mutex hotkey_mutex;

static enum {	/* Reasons for waking up */
	TP_ACPI_WAKEUP_NONE = 0,	/* None or unknown */
	TP_ACPI_WAKEUP_BAYEJ,		/* Bay ejection request */
	TP_ACPI_WAKEUP_UNDOCK,		/* Undock request */
} hotkey_wakeup_reason;

static int hotkey_autosleep_ack;

static u32 hotkey_orig_mask;		/* events the BIOS had enabled */
static u32 hotkey_all_mask;		/* all events supported in fw */
static u32 hotkey_reserved_mask;	/* events better left disabled */
static u32 hotkey_driver_mask;		/* events needed by the driver */
static u32 hotkey_user_mask;		/* events visible to userspace */
static u32 hotkey_acpi_mask;		/* events enabled in firmware */

static unsigned int hotkey_report_mode;

static u16 *hotkey_keycode_map;

static struct attribute_set *hotkey_dev_attributes;

static void tpacpi_driver_event(const unsigned int hkey_event);
static void hotkey_driver_event(const unsigned int scancode);

/* HKEY.MHKG() return bits */
#define TP_HOTKEY_TABLET_MASK (1 << 3)

static int hotkey_get_wlsw(void)
{
	int status;

	if (!tp_features.hotkey_wlsw)
		return -ENODEV;

#ifdef CONFIG_THINKPAD_ACPI_DEBUGFACILITIES
	if (dbg_wlswemul)
		return (tpacpi_wlsw_emulstate) ?
				TPACPI_RFK_RADIO_ON : TPACPI_RFK_RADIO_OFF;
#endif

	if (!acpi_evalf(hkey_handle, &status, "WLSW", "d"))
		return -EIO;

	return (status) ? TPACPI_RFK_RADIO_ON : TPACPI_RFK_RADIO_OFF;
}

static int hotkey_get_tablet_mode(int *status)
{
	int s;

	if (!acpi_evalf(hkey_handle, &s, "MHKG", "d"))
		return -EIO;

	*status = ((s & TP_HOTKEY_TABLET_MASK) != 0);
	return 0;
}

/*
 * Reads current event mask from firmware, and updates
 * hotkey_acpi_mask accordingly.  Also resets any bits
 * from hotkey_user_mask that are unavailable to be
 * delivered (shadow requirement of the userspace ABI).
 *
 * Call with hotkey_mutex held
 */
static int hotkey_mask_get(void)
{
	if (tp_features.hotkey_mask) {
		u32 m = 0;

		if (!acpi_evalf(hkey_handle, &m, "DHKN", "d"))
			return -EIO;

		hotkey_acpi_mask = m;
	} else {
		/* no mask support doesn't mean no event support... */
		hotkey_acpi_mask = hotkey_all_mask;
	}

	/* sync userspace-visible mask */
	hotkey_user_mask &= (hotkey_acpi_mask | hotkey_source_mask);

	return 0;
}

void static hotkey_mask_warn_incomplete_mask(void)
{
	/* log only what the user can fix... */
	const u32 wantedmask = hotkey_driver_mask &
		~(hotkey_acpi_mask | hotkey_source_mask) &
		(hotkey_all_mask | TPACPI_HKEY_NVRAM_KNOWN_MASK);

	if (wantedmask)
		printk(TPACPI_NOTICE
			"required events 0x%08x not enabled!\n",
			wantedmask);
}

/*
 * Set the firmware mask when supported
 *
 * Also calls hotkey_mask_get to update hotkey_acpi_mask.
 *
 * NOTE: does not set bits in hotkey_user_mask, but may reset them.
 *
 * Call with hotkey_mutex held
 */
static int hotkey_mask_set(u32 mask)
{
	int i;
	int rc = 0;

	const u32 fwmask = mask & ~hotkey_source_mask;

	if (tp_features.hotkey_mask) {
		for (i = 0; i < 32; i++) {
			if (!acpi_evalf(hkey_handle,
					NULL, "MHKM", "vdd", i + 1,
					!!(mask & (1 << i)))) {
				rc = -EIO;
				break;
			}
		}
	}

	/*
	 * We *must* make an inconditional call to hotkey_mask_get to
	 * refresh hotkey_acpi_mask and update hotkey_user_mask
	 *
	 * Take the opportunity to also log when we cannot _enable_
	 * a given event.
	 */
	if (!hotkey_mask_get() && !rc && (fwmask & ~hotkey_acpi_mask)) {
		printk(TPACPI_NOTICE
		       "asked for hotkey mask 0x%08x, but "
		       "firmware forced it to 0x%08x\n",
		       fwmask, hotkey_acpi_mask);
	}

	hotkey_mask_warn_incomplete_mask();

	return rc;
}

/*
 * Sets hotkey_user_mask and tries to set the firmware mask
 *
 * Call with hotkey_mutex held
 */
static int hotkey_user_mask_set(const u32 mask)
{
	int rc;

	/* Give people a chance to notice they are doing something that
	 * is bound to go boom on their users sooner or later */
	if (!tp_warned.hotkey_mask_ff &&
	    (mask == 0xffff || mask == 0xffffff ||
	     mask == 0xffffffff)) {
		tp_warned.hotkey_mask_ff = 1;
		printk(TPACPI_NOTICE
		       "setting the hotkey mask to 0x%08x is likely "
		       "not the best way to go about it\n", mask);
		printk(TPACPI_NOTICE
		       "please consider using the driver defaults, "
		       "and refer to up-to-date thinkpad-acpi "
		       "documentation\n");
	}

	/* Try to enable what the user asked for, plus whatever we need.
	 * this syncs everything but won't enable bits in hotkey_user_mask */
	rc = hotkey_mask_set((mask | hotkey_driver_mask) & ~hotkey_source_mask);

	/* Enable the available bits in hotkey_user_mask */
	hotkey_user_mask = mask & (hotkey_acpi_mask | hotkey_source_mask);

	return rc;
}

/*
 * Sets the driver hotkey mask.
 *
 * Can be called even if the hotkey subdriver is inactive
 */
static int tpacpi_hotkey_driver_mask_set(const u32 mask)
{
	int rc;

	/* Do the right thing if hotkey_init has not been called yet */
	if (!tp_features.hotkey) {
		hotkey_driver_mask = mask;
		return 0;
	}

	mutex_lock(&hotkey_mutex);

	HOTKEY_CONFIG_CRITICAL_START
	hotkey_driver_mask = mask;
#ifdef CONFIG_THINKPAD_ACPI_HOTKEY_POLL
	hotkey_source_mask |= (mask & ~hotkey_all_mask);
#endif
	HOTKEY_CONFIG_CRITICAL_END

	rc = hotkey_mask_set((hotkey_acpi_mask | hotkey_driver_mask) &
							~hotkey_source_mask);
	mutex_unlock(&hotkey_mutex);

	return rc;
}

static int hotkey_status_get(int *status)
{
	if (!acpi_evalf(hkey_handle, status, "DHKC", "d"))
		return -EIO;

	return 0;
}

static int hotkey_status_set(bool enable)
{
	if (!acpi_evalf(hkey_handle, NULL, "MHKC", "vd", enable ? 1 : 0))
		return -EIO;

	return 0;
}

static void tpacpi_input_send_tabletsw(void)
{
	int state;

	if (tp_features.hotkey_tablet &&
	    !hotkey_get_tablet_mode(&state)) {
		mutex_lock(&tpacpi_inputdev_send_mutex);

		input_report_switch(tpacpi_inputdev,
				    SW_TABLET_MODE, !!state);
		input_sync(tpacpi_inputdev);

		mutex_unlock(&tpacpi_inputdev_send_mutex);
	}
}

/* Do NOT call without validating scancode first */
static void tpacpi_input_send_key(const unsigned int scancode)
{
	const unsigned int keycode = hotkey_keycode_map[scancode];

	if (keycode != KEY_RESERVED) {
		mutex_lock(&tpacpi_inputdev_send_mutex);

		input_report_key(tpacpi_inputdev, keycode, 1);
		if (keycode == KEY_UNKNOWN)
			input_event(tpacpi_inputdev, EV_MSC, MSC_SCAN,
				    scancode);
		input_sync(tpacpi_inputdev);

		input_report_key(tpacpi_inputdev, keycode, 0);
		if (keycode == KEY_UNKNOWN)
			input_event(tpacpi_inputdev, EV_MSC, MSC_SCAN,
				    scancode);
		input_sync(tpacpi_inputdev);

		mutex_unlock(&tpacpi_inputdev_send_mutex);
	}
}

/* Do NOT call without validating scancode first */
static void tpacpi_input_send_key_masked(const unsigned int scancode)
{
	hotkey_driver_event(scancode);
	if (hotkey_user_mask & (1 << scancode))
		tpacpi_input_send_key(scancode);
}

#ifdef CONFIG_THINKPAD_ACPI_HOTKEY_POLL
static struct tp_acpi_drv_struct ibm_hotkey_acpidriver;

/* Do NOT call without validating scancode first */
static void tpacpi_hotkey_send_key(unsigned int scancode)
{
	tpacpi_input_send_key_masked(scancode);
	if (hotkey_report_mode < 2) {
		acpi_bus_generate_proc_event(ibm_hotkey_acpidriver.device,
				0x80, TP_HKEY_EV_HOTKEY_BASE + scancode);
	}
}

static void hotkey_read_nvram(struct tp_nvram_state *n, const u32 m)
{
	u8 d;

	if (m & TP_NVRAM_HKEY_GROUP_HK2) {
		d = nvram_read_byte(TP_NVRAM_ADDR_HK2);
		n->thinkpad_toggle = !!(d & TP_NVRAM_MASK_HKT_THINKPAD);
		n->zoom_toggle = !!(d & TP_NVRAM_MASK_HKT_ZOOM);
		n->display_toggle = !!(d & TP_NVRAM_MASK_HKT_DISPLAY);
		n->hibernate_toggle = !!(d & TP_NVRAM_MASK_HKT_HIBERNATE);
	}
	if (m & TP_ACPI_HKEY_THNKLGHT_MASK) {
		d = nvram_read_byte(TP_NVRAM_ADDR_THINKLIGHT);
		n->thinklight_toggle = !!(d & TP_NVRAM_MASK_THINKLIGHT);
	}
	if (m & TP_ACPI_HKEY_DISPXPAND_MASK) {
		d = nvram_read_byte(TP_NVRAM_ADDR_VIDEO);
		n->displayexp_toggle =
				!!(d & TP_NVRAM_MASK_HKT_DISPEXPND);
	}
	if (m & TP_NVRAM_HKEY_GROUP_BRIGHTNESS) {
		d = nvram_read_byte(TP_NVRAM_ADDR_BRIGHTNESS);
		n->brightness_level = (d & TP_NVRAM_MASK_LEVEL_BRIGHTNESS)
				>> TP_NVRAM_POS_LEVEL_BRIGHTNESS;
		n->brightness_toggle =
				!!(d & TP_NVRAM_MASK_HKT_BRIGHTNESS);
	}
	if (m & TP_NVRAM_HKEY_GROUP_VOLUME) {
		d = nvram_read_byte(TP_NVRAM_ADDR_MIXER);
		n->volume_level = (d & TP_NVRAM_MASK_LEVEL_VOLUME)
				>> TP_NVRAM_POS_LEVEL_VOLUME;
		n->mute = !!(d & TP_NVRAM_MASK_MUTE);
		n->volume_toggle = !!(d & TP_NVRAM_MASK_HKT_VOLUME);
	}
}

static void hotkey_compare_and_issue_event(struct tp_nvram_state *oldn,
					   struct tp_nvram_state *newn,
					   const u32 event_mask)
{

#define TPACPI_COMPARE_KEY(__scancode, __member) \
	do { \
		if ((event_mask & (1 << __scancode)) && \
		    oldn->__member != newn->__member) \
			tpacpi_hotkey_send_key(__scancode); \
	} while (0)

#define TPACPI_MAY_SEND_KEY(__scancode) \
	do { \
		if (event_mask & (1 << __scancode)) \
			tpacpi_hotkey_send_key(__scancode); \
	} while (0)

	TPACPI_COMPARE_KEY(TP_ACPI_HOTKEYSCAN_THINKPAD, thinkpad_toggle);
	TPACPI_COMPARE_KEY(TP_ACPI_HOTKEYSCAN_FNSPACE, zoom_toggle);
	TPACPI_COMPARE_KEY(TP_ACPI_HOTKEYSCAN_FNF7, display_toggle);
	TPACPI_COMPARE_KEY(TP_ACPI_HOTKEYSCAN_FNF12, hibernate_toggle);

	TPACPI_COMPARE_KEY(TP_ACPI_HOTKEYSCAN_FNPAGEUP, thinklight_toggle);

	TPACPI_COMPARE_KEY(TP_ACPI_HOTKEYSCAN_FNF8, displayexp_toggle);

	/* handle volume */
	if (oldn->volume_toggle != newn->volume_toggle) {
		if (oldn->mute != newn->mute) {
			TPACPI_MAY_SEND_KEY(TP_ACPI_HOTKEYSCAN_MUTE);
		}
		if (oldn->volume_level > newn->volume_level) {
			TPACPI_MAY_SEND_KEY(TP_ACPI_HOTKEYSCAN_VOLUMEDOWN);
		} else if (oldn->volume_level < newn->volume_level) {
			TPACPI_MAY_SEND_KEY(TP_ACPI_HOTKEYSCAN_VOLUMEUP);
		} else if (oldn->mute == newn->mute) {
			/* repeated key presses that didn't change state */
			if (newn->mute) {
				TPACPI_MAY_SEND_KEY(TP_ACPI_HOTKEYSCAN_MUTE);
			} else if (newn->volume_level != 0) {
				TPACPI_MAY_SEND_KEY(TP_ACPI_HOTKEYSCAN_VOLUMEUP);
			} else {
				TPACPI_MAY_SEND_KEY(TP_ACPI_HOTKEYSCAN_VOLUMEDOWN);
			}
		}
	}

	/* handle brightness */
	if (oldn->brightness_toggle != newn->brightness_toggle) {
		if (oldn->brightness_level < newn->brightness_level) {
			TPACPI_MAY_SEND_KEY(TP_ACPI_HOTKEYSCAN_FNHOME);
		} else if (oldn->brightness_level > newn->brightness_level) {
			TPACPI_MAY_SEND_KEY(TP_ACPI_HOTKEYSCAN_FNEND);
		} else {
			/* repeated key presses that didn't change state */
			if (newn->brightness_level != 0) {
				TPACPI_MAY_SEND_KEY(TP_ACPI_HOTKEYSCAN_FNHOME);
			} else {
				TPACPI_MAY_SEND_KEY(TP_ACPI_HOTKEYSCAN_FNEND);
			}
		}
	}

#undef TPACPI_COMPARE_KEY
#undef TPACPI_MAY_SEND_KEY
}

/*
 * Polling driver
 *
 * We track all events in hotkey_source_mask all the time, since
 * most of them are edge-based.  We only issue those requested by
 * hotkey_user_mask or hotkey_driver_mask, though.
 */
static int hotkey_kthread(void *data)
{
	struct tp_nvram_state s[2];
	u32 poll_mask, event_mask;
	unsigned int si, so;
	unsigned long t;
	unsigned int change_detector, must_reset;
	unsigned int poll_freq;

	mutex_lock(&hotkey_thread_mutex);

	if (tpacpi_lifecycle == TPACPI_LIFE_EXITING)
		goto exit;

	set_freezable();

	so = 0;
	si = 1;
	t = 0;

	/* Initial state for compares */
	mutex_lock(&hotkey_thread_data_mutex);
	change_detector = hotkey_config_change;
	poll_mask = hotkey_source_mask;
	event_mask = hotkey_source_mask &
			(hotkey_driver_mask | hotkey_user_mask);
	poll_freq = hotkey_poll_freq;
	mutex_unlock(&hotkey_thread_data_mutex);
	hotkey_read_nvram(&s[so], poll_mask);

	while (!kthread_should_stop()) {
		if (t == 0) {
			if (likely(poll_freq))
				t = 1000/poll_freq;
			else
				t = 100;	/* should never happen... */
		}
		t = msleep_interruptible(t);
		if (unlikely(kthread_should_stop()))
			break;
		must_reset = try_to_freeze();
		if (t > 0 && !must_reset)
			continue;

		mutex_lock(&hotkey_thread_data_mutex);
		if (must_reset || hotkey_config_change != change_detector) {
			/* forget old state on thaw or config change */
			si = so;
			t = 0;
			change_detector = hotkey_config_change;
		}
		poll_mask = hotkey_source_mask;
		event_mask = hotkey_source_mask &
				(hotkey_driver_mask | hotkey_user_mask);
		poll_freq = hotkey_poll_freq;
		mutex_unlock(&hotkey_thread_data_mutex);

		if (likely(poll_mask)) {
			hotkey_read_nvram(&s[si], poll_mask);
			if (likely(si != so)) {
				hotkey_compare_and_issue_event(&s[so], &s[si],
								event_mask);
			}
		}

		so = si;
		si ^= 1;
	}

exit:
	mutex_unlock(&hotkey_thread_mutex);
	return 0;
}

/* call with hotkey_mutex held */
static void hotkey_poll_stop_sync(void)
{
	if (tpacpi_hotkey_task) {
		if (frozen(tpacpi_hotkey_task) ||
		    freezing(tpacpi_hotkey_task))
			thaw_process(tpacpi_hotkey_task);

		kthread_stop(tpacpi_hotkey_task);
		tpacpi_hotkey_task = NULL;
		mutex_lock(&hotkey_thread_mutex);
		/* at this point, the thread did exit */
		mutex_unlock(&hotkey_thread_mutex);
	}
}

/* call with hotkey_mutex held */
static void hotkey_poll_setup(bool may_warn)
{
	const u32 poll_driver_mask = hotkey_driver_mask & hotkey_source_mask;
	const u32 poll_user_mask = hotkey_user_mask & hotkey_source_mask;

	if (hotkey_poll_freq > 0 &&
	    (poll_driver_mask ||
	     (poll_user_mask && tpacpi_inputdev->users > 0))) {
		if (!tpacpi_hotkey_task) {
			tpacpi_hotkey_task = kthread_run(hotkey_kthread,
					NULL, TPACPI_NVRAM_KTHREAD_NAME);
			if (IS_ERR(tpacpi_hotkey_task)) {
				tpacpi_hotkey_task = NULL;
				printk(TPACPI_ERR
				       "could not create kernel thread "
				       "for hotkey polling\n");
			}
		}
	} else {
		hotkey_poll_stop_sync();
		if (may_warn && (poll_driver_mask || poll_user_mask) &&
		    hotkey_poll_freq == 0) {
			printk(TPACPI_NOTICE
				"hot keys 0x%08x and/or events 0x%08x "
				"require polling, which is currently "
				"disabled\n",
				poll_user_mask, poll_driver_mask);
		}
	}
}

static void hotkey_poll_setup_safe(bool may_warn)
{
	mutex_lock(&hotkey_mutex);
	hotkey_poll_setup(may_warn);
	mutex_unlock(&hotkey_mutex);
}

/* call with hotkey_mutex held */
static void hotkey_poll_set_freq(unsigned int freq)
{
	if (!freq)
		hotkey_poll_stop_sync();

	hotkey_poll_freq = freq;
}

#else /* CONFIG_THINKPAD_ACPI_HOTKEY_POLL */

static void hotkey_poll_setup_safe(bool __unused)
{
}

#endif /* CONFIG_THINKPAD_ACPI_HOTKEY_POLL */

static int hotkey_inputdev_open(struct input_dev *dev)
{
	switch (tpacpi_lifecycle) {
	case TPACPI_LIFE_INIT:
		/*
		 * hotkey_init will call hotkey_poll_setup_safe
		 * at the appropriate moment
		 */
		return 0;
	case TPACPI_LIFE_EXITING:
		return -EBUSY;
	case TPACPI_LIFE_RUNNING:
		hotkey_poll_setup_safe(false);
		return 0;
	}

	/* Should only happen if tpacpi_lifecycle is corrupt */
	BUG();
	return -EBUSY;
}

static void hotkey_inputdev_close(struct input_dev *dev)
{
	/* disable hotkey polling when possible */
	if (tpacpi_lifecycle == TPACPI_LIFE_RUNNING &&
	    !(hotkey_source_mask & hotkey_driver_mask))
		hotkey_poll_setup_safe(false);
}

/* sysfs hotkey enable ------------------------------------------------- */
static ssize_t hotkey_enable_show(struct device *dev,
			   struct device_attribute *attr,
			   char *buf)
{
	int res, status;

	printk_deprecated_attribute("hotkey_enable",
			"Hotkey reporting is always enabled");

	res = hotkey_status_get(&status);
	if (res)
		return res;

	return snprintf(buf, PAGE_SIZE, "%d\n", status);
}

static ssize_t hotkey_enable_store(struct device *dev,
			    struct device_attribute *attr,
			    const char *buf, size_t count)
{
	unsigned long t;

	printk_deprecated_attribute("hotkey_enable",
			"Hotkeys can be disabled through hotkey_mask");

	if (parse_strtoul(buf, 1, &t))
		return -EINVAL;

	if (t == 0)
		return -EPERM;

	return count;
}

static struct device_attribute dev_attr_hotkey_enable =
	__ATTR(hotkey_enable, S_IWUSR | S_IRUGO,
		hotkey_enable_show, hotkey_enable_store);

/* sysfs hotkey mask --------------------------------------------------- */
static ssize_t hotkey_mask_show(struct device *dev,
			   struct device_attribute *attr,
			   char *buf)
{
	return snprintf(buf, PAGE_SIZE, "0x%08x\n", hotkey_user_mask);
}

static ssize_t hotkey_mask_store(struct device *dev,
			    struct device_attribute *attr,
			    const char *buf, size_t count)
{
	unsigned long t;
	int res;

	if (parse_strtoul(buf, 0xffffffffUL, &t))
		return -EINVAL;

	if (mutex_lock_killable(&hotkey_mutex))
		return -ERESTARTSYS;

	res = hotkey_user_mask_set(t);

#ifdef CONFIG_THINKPAD_ACPI_HOTKEY_POLL
	hotkey_poll_setup(true);
#endif

	mutex_unlock(&hotkey_mutex);

	tpacpi_disclose_usertask("hotkey_mask", "set to 0x%08lx\n", t);

	return (res) ? res : count;
}

static struct device_attribute dev_attr_hotkey_mask =
	__ATTR(hotkey_mask, S_IWUSR | S_IRUGO,
		hotkey_mask_show, hotkey_mask_store);

/* sysfs hotkey bios_enabled ------------------------------------------- */
static ssize_t hotkey_bios_enabled_show(struct device *dev,
			   struct device_attribute *attr,
			   char *buf)
{
	return sprintf(buf, "0\n");
}

static struct device_attribute dev_attr_hotkey_bios_enabled =
	__ATTR(hotkey_bios_enabled, S_IRUGO, hotkey_bios_enabled_show, NULL);

/* sysfs hotkey bios_mask ---------------------------------------------- */
static ssize_t hotkey_bios_mask_show(struct device *dev,
			   struct device_attribute *attr,
			   char *buf)
{
	printk_deprecated_attribute("hotkey_bios_mask",
			"This attribute is useless.");
	return snprintf(buf, PAGE_SIZE, "0x%08x\n", hotkey_orig_mask);
}

static struct device_attribute dev_attr_hotkey_bios_mask =
	__ATTR(hotkey_bios_mask, S_IRUGO, hotkey_bios_mask_show, NULL);

/* sysfs hotkey all_mask ----------------------------------------------- */
static ssize_t hotkey_all_mask_show(struct device *dev,
			   struct device_attribute *attr,
			   char *buf)
{
	return snprintf(buf, PAGE_SIZE, "0x%08x\n",
				hotkey_all_mask | hotkey_source_mask);
}

static struct device_attribute dev_attr_hotkey_all_mask =
	__ATTR(hotkey_all_mask, S_IRUGO, hotkey_all_mask_show, NULL);

/* sysfs hotkey recommended_mask --------------------------------------- */
static ssize_t hotkey_recommended_mask_show(struct device *dev,
					    struct device_attribute *attr,
					    char *buf)
{
	return snprintf(buf, PAGE_SIZE, "0x%08x\n",
			(hotkey_all_mask | hotkey_source_mask)
			& ~hotkey_reserved_mask);
}

static struct device_attribute dev_attr_hotkey_recommended_mask =
	__ATTR(hotkey_recommended_mask, S_IRUGO,
		hotkey_recommended_mask_show, NULL);

#ifdef CONFIG_THINKPAD_ACPI_HOTKEY_POLL

/* sysfs hotkey hotkey_source_mask ------------------------------------- */
static ssize_t hotkey_source_mask_show(struct device *dev,
			   struct device_attribute *attr,
			   char *buf)
{
	return snprintf(buf, PAGE_SIZE, "0x%08x\n", hotkey_source_mask);
}

static ssize_t hotkey_source_mask_store(struct device *dev,
			    struct device_attribute *attr,
			    const char *buf, size_t count)
{
	unsigned long t;
	u32 r_ev;
	int rc;

	if (parse_strtoul(buf, 0xffffffffUL, &t) ||
		((t & ~TPACPI_HKEY_NVRAM_KNOWN_MASK) != 0))
		return -EINVAL;

	if (mutex_lock_killable(&hotkey_mutex))
		return -ERESTARTSYS;

	HOTKEY_CONFIG_CRITICAL_START
	hotkey_source_mask = t;
	HOTKEY_CONFIG_CRITICAL_END

	rc = hotkey_mask_set((hotkey_user_mask | hotkey_driver_mask) &
			~hotkey_source_mask);
	hotkey_poll_setup(true);

	/* check if events needed by the driver got disabled */
	r_ev = hotkey_driver_mask & ~(hotkey_acpi_mask & hotkey_all_mask)
		& ~hotkey_source_mask & TPACPI_HKEY_NVRAM_KNOWN_MASK;

	mutex_unlock(&hotkey_mutex);

	if (rc < 0)
		printk(TPACPI_ERR "hotkey_source_mask: failed to update the"
			"firmware event mask!\n");

	if (r_ev)
		printk(TPACPI_NOTICE "hotkey_source_mask: "
			"some important events were disabled: "
			"0x%04x\n", r_ev);

	tpacpi_disclose_usertask("hotkey_source_mask", "set to 0x%08lx\n", t);

	return (rc < 0) ? rc : count;
}

static struct device_attribute dev_attr_hotkey_source_mask =
	__ATTR(hotkey_source_mask, S_IWUSR | S_IRUGO,
		hotkey_source_mask_show, hotkey_source_mask_store);

/* sysfs hotkey hotkey_poll_freq --------------------------------------- */
static ssize_t hotkey_poll_freq_show(struct device *dev,
			   struct device_attribute *attr,
			   char *buf)
{
	return snprintf(buf, PAGE_SIZE, "%d\n", hotkey_poll_freq);
}

static ssize_t hotkey_poll_freq_store(struct device *dev,
			    struct device_attribute *attr,
			    const char *buf, size_t count)
{
	unsigned long t;

	if (parse_strtoul(buf, 25, &t))
		return -EINVAL;

	if (mutex_lock_killable(&hotkey_mutex))
		return -ERESTARTSYS;

	hotkey_poll_set_freq(t);
	hotkey_poll_setup(true);

	mutex_unlock(&hotkey_mutex);

	tpacpi_disclose_usertask("hotkey_poll_freq", "set to %lu\n", t);

	return count;
}

static struct device_attribute dev_attr_hotkey_poll_freq =
	__ATTR(hotkey_poll_freq, S_IWUSR | S_IRUGO,
		hotkey_poll_freq_show, hotkey_poll_freq_store);

#endif /* CONFIG_THINKPAD_ACPI_HOTKEY_POLL */

/* sysfs hotkey radio_sw (pollable) ------------------------------------ */
static ssize_t hotkey_radio_sw_show(struct device *dev,
			   struct device_attribute *attr,
			   char *buf)
{
	int res;
	res = hotkey_get_wlsw();
	if (res < 0)
		return res;

	/* Opportunistic update */
	tpacpi_rfk_update_hwblock_state((res == TPACPI_RFK_RADIO_OFF));

	return snprintf(buf, PAGE_SIZE, "%d\n",
			(res == TPACPI_RFK_RADIO_OFF) ? 0 : 1);
}

static struct device_attribute dev_attr_hotkey_radio_sw =
	__ATTR(hotkey_radio_sw, S_IRUGO, hotkey_radio_sw_show, NULL);

static void hotkey_radio_sw_notify_change(void)
{
	if (tp_features.hotkey_wlsw)
		sysfs_notify(&tpacpi_pdev->dev.kobj, NULL,
			     "hotkey_radio_sw");
}

/* sysfs hotkey tablet mode (pollable) --------------------------------- */
static ssize_t hotkey_tablet_mode_show(struct device *dev,
			   struct device_attribute *attr,
			   char *buf)
{
	int res, s;
	res = hotkey_get_tablet_mode(&s);
	if (res < 0)
		return res;

	return snprintf(buf, PAGE_SIZE, "%d\n", !!s);
}

static struct device_attribute dev_attr_hotkey_tablet_mode =
	__ATTR(hotkey_tablet_mode, S_IRUGO, hotkey_tablet_mode_show, NULL);

static void hotkey_tablet_mode_notify_change(void)
{
	if (tp_features.hotkey_tablet)
		sysfs_notify(&tpacpi_pdev->dev.kobj, NULL,
			     "hotkey_tablet_mode");
}

/* sysfs hotkey report_mode -------------------------------------------- */
static ssize_t hotkey_report_mode_show(struct device *dev,
			   struct device_attribute *attr,
			   char *buf)
{
	return snprintf(buf, PAGE_SIZE, "%d\n",
		(hotkey_report_mode != 0) ? hotkey_report_mode : 1);
}

static struct device_attribute dev_attr_hotkey_report_mode =
	__ATTR(hotkey_report_mode, S_IRUGO, hotkey_report_mode_show, NULL);

/* sysfs wakeup reason (pollable) -------------------------------------- */
static ssize_t hotkey_wakeup_reason_show(struct device *dev,
			   struct device_attribute *attr,
			   char *buf)
{
	return snprintf(buf, PAGE_SIZE, "%d\n", hotkey_wakeup_reason);
}

static struct device_attribute dev_attr_hotkey_wakeup_reason =
	__ATTR(wakeup_reason, S_IRUGO, hotkey_wakeup_reason_show, NULL);

static void hotkey_wakeup_reason_notify_change(void)
{
	sysfs_notify(&tpacpi_pdev->dev.kobj, NULL,
		     "wakeup_reason");
}

/* sysfs wakeup hotunplug_complete (pollable) -------------------------- */
static ssize_t hotkey_wakeup_hotunplug_complete_show(struct device *dev,
			   struct device_attribute *attr,
			   char *buf)
{
	return snprintf(buf, PAGE_SIZE, "%d\n", hotkey_autosleep_ack);
}

static struct device_attribute dev_attr_hotkey_wakeup_hotunplug_complete =
	__ATTR(wakeup_hotunplug_complete, S_IRUGO,
	       hotkey_wakeup_hotunplug_complete_show, NULL);

static void hotkey_wakeup_hotunplug_complete_notify_change(void)
{
	sysfs_notify(&tpacpi_pdev->dev.kobj, NULL,
		     "wakeup_hotunplug_complete");
}

/* --------------------------------------------------------------------- */

static struct attribute *hotkey_attributes[] __initdata = {
	&dev_attr_hotkey_enable.attr,
	&dev_attr_hotkey_bios_enabled.attr,
	&dev_attr_hotkey_bios_mask.attr,
	&dev_attr_hotkey_report_mode.attr,
	&dev_attr_hotkey_wakeup_reason.attr,
	&dev_attr_hotkey_wakeup_hotunplug_complete.attr,
	&dev_attr_hotkey_mask.attr,
	&dev_attr_hotkey_all_mask.attr,
	&dev_attr_hotkey_recommended_mask.attr,
#ifdef CONFIG_THINKPAD_ACPI_HOTKEY_POLL
	&dev_attr_hotkey_source_mask.attr,
	&dev_attr_hotkey_poll_freq.attr,
#endif
};

/*
 * Sync both the hw and sw blocking state of all switches
 */
static void tpacpi_send_radiosw_update(void)
{
	int wlsw;

	/*
	 * We must sync all rfkill controllers *before* issuing any
	 * rfkill input events, or we will race the rfkill core input
	 * handler.
	 *
	 * tpacpi_inputdev_send_mutex works as a syncronization point
	 * for the above.
	 *
	 * We optimize to avoid numerous calls to hotkey_get_wlsw.
	 */

	wlsw = hotkey_get_wlsw();

	/* Sync hw blocking state first if it is hw-blocked */
	if (wlsw == TPACPI_RFK_RADIO_OFF)
		tpacpi_rfk_update_hwblock_state(true);

	/* Sync sw blocking state */
	tpacpi_rfk_update_swstate_all();

	/* Sync hw blocking state last if it is hw-unblocked */
	if (wlsw == TPACPI_RFK_RADIO_ON)
		tpacpi_rfk_update_hwblock_state(false);

	/* Issue rfkill input event for WLSW switch */
	if (!(wlsw < 0)) {
		mutex_lock(&tpacpi_inputdev_send_mutex);

		input_report_switch(tpacpi_inputdev,
				    SW_RFKILL_ALL, (wlsw > 0));
		input_sync(tpacpi_inputdev);

		mutex_unlock(&tpacpi_inputdev_send_mutex);
	}

	/*
	 * this can be unconditional, as we will poll state again
	 * if userspace uses the notify to read data
	 */
	hotkey_radio_sw_notify_change();
}

static void hotkey_exit(void)
{
#ifdef CONFIG_THINKPAD_ACPI_HOTKEY_POLL
	mutex_lock(&hotkey_mutex);
	hotkey_poll_stop_sync();
	mutex_unlock(&hotkey_mutex);
#endif

	if (hotkey_dev_attributes)
		delete_attr_set(hotkey_dev_attributes, &tpacpi_pdev->dev.kobj);

	kfree(hotkey_keycode_map);

	dbg_printk(TPACPI_DBG_EXIT | TPACPI_DBG_HKEY,
		   "restoring original HKEY status and mask\n");
	/* yes, there is a bitwise or below, we want the
	 * functions to be called even if one of them fail */
	if (((tp_features.hotkey_mask &&
	      hotkey_mask_set(hotkey_orig_mask)) |
	     hotkey_status_set(false)) != 0)
		printk(TPACPI_ERR
		       "failed to restore hot key mask "
		       "to BIOS defaults\n");
}

static void __init hotkey_unmap(const unsigned int scancode)
{
	if (hotkey_keycode_map[scancode] != KEY_RESERVED) {
		clear_bit(hotkey_keycode_map[scancode],
			  tpacpi_inputdev->keybit);
		hotkey_keycode_map[scancode] = KEY_RESERVED;
	}
}

/*
 * HKEY quirks:
 *   TPACPI_HK_Q_INIMASK:	Supports FN+F3,FN+F4,FN+F12
 */

#define	TPACPI_HK_Q_INIMASK	0x0001

static const struct tpacpi_quirk tpacpi_hotkey_qtable[] __initconst = {
	TPACPI_Q_IBM('I', 'H', TPACPI_HK_Q_INIMASK), /* 600E */
	TPACPI_Q_IBM('I', 'N', TPACPI_HK_Q_INIMASK), /* 600E */
	TPACPI_Q_IBM('I', 'D', TPACPI_HK_Q_INIMASK), /* 770, 770E, 770ED */
	TPACPI_Q_IBM('I', 'W', TPACPI_HK_Q_INIMASK), /* A20m */
	TPACPI_Q_IBM('I', 'V', TPACPI_HK_Q_INIMASK), /* A20p */
	TPACPI_Q_IBM('1', '0', TPACPI_HK_Q_INIMASK), /* A21e, A22e */
	TPACPI_Q_IBM('K', 'U', TPACPI_HK_Q_INIMASK), /* A21e */
	TPACPI_Q_IBM('K', 'X', TPACPI_HK_Q_INIMASK), /* A21m, A22m */
	TPACPI_Q_IBM('K', 'Y', TPACPI_HK_Q_INIMASK), /* A21p, A22p */
	TPACPI_Q_IBM('1', 'B', TPACPI_HK_Q_INIMASK), /* A22e */
	TPACPI_Q_IBM('1', '3', TPACPI_HK_Q_INIMASK), /* A22m */
	TPACPI_Q_IBM('1', 'E', TPACPI_HK_Q_INIMASK), /* A30/p (0) */
	TPACPI_Q_IBM('1', 'C', TPACPI_HK_Q_INIMASK), /* R30 */
	TPACPI_Q_IBM('1', 'F', TPACPI_HK_Q_INIMASK), /* R31 */
	TPACPI_Q_IBM('I', 'Y', TPACPI_HK_Q_INIMASK), /* T20 */
	TPACPI_Q_IBM('K', 'Z', TPACPI_HK_Q_INIMASK), /* T21 */
	TPACPI_Q_IBM('1', '6', TPACPI_HK_Q_INIMASK), /* T22 */
	TPACPI_Q_IBM('I', 'Z', TPACPI_HK_Q_INIMASK), /* X20, X21 */
	TPACPI_Q_IBM('1', 'D', TPACPI_HK_Q_INIMASK), /* X22, X23, X24 */
};

static int __init hotkey_init(struct ibm_init_struct *iibm)
{
	/* Requirements for changing the default keymaps:
	 *
	 * 1. Many of the keys are mapped to KEY_RESERVED for very
	 *    good reasons.  Do not change them unless you have deep
	 *    knowledge on the IBM and Lenovo ThinkPad firmware for
	 *    the various ThinkPad models.  The driver behaves
	 *    differently for KEY_RESERVED: such keys have their
	 *    hot key mask *unset* in mask_recommended, and also
	 *    in the initial hot key mask programmed into the
	 *    firmware at driver load time, which means the firm-
	 *    ware may react very differently if you change them to
	 *    something else;
	 *
	 * 2. You must be subscribed to the linux-thinkpad and
	 *    ibm-acpi-devel mailing lists, and you should read the
	 *    list archives since 2007 if you want to change the
	 *    keymaps.  This requirement exists so that you will
	 *    know the past history of problems with the thinkpad-
	 *    acpi driver keymaps, and also that you will be
	 *    listening to any bug reports;
	 *
	 * 3. Do not send thinkpad-acpi specific patches directly to
	 *    for merging, *ever*.  Send them to the linux-acpi
	 *    mailinglist for comments.  Merging is to be done only
	 *    through acpi-test and the ACPI maintainer.
	 *
	 * If the above is too much to ask, don't change the keymap.
	 * Ask the thinkpad-acpi maintainer to do it, instead.
	 */
	static u16 ibm_keycode_map[] __initdata = {
		/* Scan Codes 0x00 to 0x0B: ACPI HKEY FN+F1..F12 */
		KEY_FN_F1,	KEY_FN_F2,	KEY_COFFEE,	KEY_SLEEP,
		KEY_WLAN,	KEY_FN_F6, KEY_SWITCHVIDEOMODE, KEY_FN_F8,
		KEY_FN_F9,	KEY_FN_F10,	KEY_FN_F11,	KEY_SUSPEND,

		/* Scan codes 0x0C to 0x1F: Other ACPI HKEY hot keys */
		KEY_UNKNOWN,	/* 0x0C: FN+BACKSPACE */
		KEY_UNKNOWN,	/* 0x0D: FN+INSERT */
		KEY_UNKNOWN,	/* 0x0E: FN+DELETE */

		/* brightness: firmware always reacts to them */
		KEY_RESERVED,	/* 0x0F: FN+HOME (brightness up) */
		KEY_RESERVED,	/* 0x10: FN+END (brightness down) */

		/* Thinklight: firmware always react to it */
		KEY_RESERVED,	/* 0x11: FN+PGUP (thinklight toggle) */

		KEY_UNKNOWN,	/* 0x12: FN+PGDOWN */
		KEY_ZOOM,	/* 0x13: FN+SPACE (zoom) */

		/* Volume: firmware always react to it and reprograms
		 * the built-in *extra* mixer.  Never map it to control
		 * another mixer by default. */
		KEY_RESERVED,	/* 0x14: VOLUME UP */
		KEY_RESERVED,	/* 0x15: VOLUME DOWN */
		KEY_RESERVED,	/* 0x16: MUTE */

		KEY_VENDOR,	/* 0x17: Thinkpad/AccessIBM/Lenovo */

		/* (assignments unknown, please report if found) */
		KEY_UNKNOWN, KEY_UNKNOWN, KEY_UNKNOWN, KEY_UNKNOWN,
		KEY_UNKNOWN, KEY_UNKNOWN, KEY_UNKNOWN, KEY_UNKNOWN,
	};
	static u16 lenovo_keycode_map[] __initdata = {
		/* Scan Codes 0x00 to 0x0B: ACPI HKEY FN+F1..F12 */
		KEY_FN_F1,	KEY_COFFEE,	KEY_BATTERY,	KEY_SLEEP,
		KEY_WLAN,	KEY_FN_F6, KEY_SWITCHVIDEOMODE, KEY_FN_F8,
		KEY_FN_F9,	KEY_FN_F10,	KEY_FN_F11,	KEY_SUSPEND,

		/* Scan codes 0x0C to 0x1F: Other ACPI HKEY hot keys */
		KEY_UNKNOWN,	/* 0x0C: FN+BACKSPACE */
		KEY_UNKNOWN,	/* 0x0D: FN+INSERT */
		KEY_UNKNOWN,	/* 0x0E: FN+DELETE */

		/* These should be enabled --only-- when ACPI video
		 * is disabled (i.e. in "vendor" mode), and are handled
		 * in a special way by the init code */
		KEY_BRIGHTNESSUP,	/* 0x0F: FN+HOME (brightness up) */
		KEY_BRIGHTNESSDOWN,	/* 0x10: FN+END (brightness down) */

		KEY_RESERVED,	/* 0x11: FN+PGUP (thinklight toggle) */

		KEY_UNKNOWN,	/* 0x12: FN+PGDOWN */
		KEY_ZOOM,	/* 0x13: FN+SPACE (zoom) */

		/* Volume: z60/z61, T60 (BIOS version?): firmware always
		 * react to it and reprograms the built-in *extra* mixer.
		 * Never map it to control another mixer by default.
		 *
		 * T60?, T61, R60?, R61: firmware and EC tries to send
		 * these over the regular keyboard, so these are no-ops,
		 * but there are still weird bugs re. MUTE, so do not
		 * change unless you get test reports from all Lenovo
		 * models.  May cause the BIOS to interfere with the
		 * HDA mixer.
		 */
		KEY_RESERVED,	/* 0x14: VOLUME UP */
		KEY_RESERVED,	/* 0x15: VOLUME DOWN */
		KEY_RESERVED,	/* 0x16: MUTE */

		KEY_VENDOR,	/* 0x17: Thinkpad/AccessIBM/Lenovo */

		/* (assignments unknown, please report if found) */
		KEY_UNKNOWN, KEY_UNKNOWN, KEY_UNKNOWN, KEY_UNKNOWN,
		KEY_UNKNOWN, KEY_UNKNOWN, KEY_UNKNOWN, KEY_UNKNOWN,
	};

#define TPACPI_HOTKEY_MAP_LEN		ARRAY_SIZE(ibm_keycode_map)
#define TPACPI_HOTKEY_MAP_SIZE		sizeof(ibm_keycode_map)
#define TPACPI_HOTKEY_MAP_TYPESIZE	sizeof(ibm_keycode_map[0])

	int res, i;
	int status;
	int hkeyv;

	unsigned long quirks;

	vdbg_printk(TPACPI_DBG_INIT | TPACPI_DBG_HKEY,
			"initializing hotkey subdriver\n");

	BUG_ON(!tpacpi_inputdev);
	BUG_ON(tpacpi_inputdev->open != NULL ||
	       tpacpi_inputdev->close != NULL);

	TPACPI_ACPIHANDLE_INIT(hkey);
	mutex_init(&hotkey_mutex);

#ifdef CONFIG_THINKPAD_ACPI_HOTKEY_POLL
	mutex_init(&hotkey_thread_mutex);
	mutex_init(&hotkey_thread_data_mutex);
#endif

	/* hotkey not supported on 570 */
	tp_features.hotkey = hkey_handle != NULL;

	vdbg_printk(TPACPI_DBG_INIT | TPACPI_DBG_HKEY,
		"hotkeys are %s\n",
		str_supported(tp_features.hotkey));

	if (!tp_features.hotkey)
		return 1;

	quirks = tpacpi_check_quirks(tpacpi_hotkey_qtable,
				     ARRAY_SIZE(tpacpi_hotkey_qtable));

	tpacpi_disable_brightness_delay();

	/* MUST have enough space for all attributes to be added to
	 * hotkey_dev_attributes */
	hotkey_dev_attributes = create_attr_set(
					ARRAY_SIZE(hotkey_attributes) + 2,
					NULL);
	if (!hotkey_dev_attributes)
		return -ENOMEM;
	res = add_many_to_attr_set(hotkey_dev_attributes,
			hotkey_attributes,
			ARRAY_SIZE(hotkey_attributes));
	if (res)
		goto err_exit;

	/* mask not supported on 600e/x, 770e, 770x, A21e, A2xm/p,
	   A30, R30, R31, T20-22, X20-21, X22-24.  Detected by checking
	   for HKEY interface version 0x100 */
	if (acpi_evalf(hkey_handle, &hkeyv, "MHKV", "qd")) {
		if ((hkeyv >> 8) != 1) {
			printk(TPACPI_ERR "unknown version of the "
			       "HKEY interface: 0x%x\n", hkeyv);
			printk(TPACPI_ERR "please report this to %s\n",
			       TPACPI_MAIL);
		} else {
			/*
			 * MHKV 0x100 in A31, R40, R40e,
			 * T4x, X31, and later
			 */
			vdbg_printk(TPACPI_DBG_INIT | TPACPI_DBG_HKEY,
				"firmware HKEY interface version: 0x%x\n",
				hkeyv);

			/* Paranoia check AND init hotkey_all_mask */
			if (!acpi_evalf(hkey_handle, &hotkey_all_mask,
					"MHKA", "qd")) {
				printk(TPACPI_ERR
				       "missing MHKA handler, "
				       "please report this to %s\n",
				       TPACPI_MAIL);
				/* Fallback: pre-init for FN+F3,F4,F12 */
				hotkey_all_mask = 0x080cU;
			} else {
				tp_features.hotkey_mask = 1;
			}
		}
	}

	vdbg_printk(TPACPI_DBG_INIT | TPACPI_DBG_HKEY,
		"hotkey masks are %s\n",
		str_supported(tp_features.hotkey_mask));

	/* Init hotkey_all_mask if not initialized yet */
	if (!tp_features.hotkey_mask && !hotkey_all_mask &&
	    (quirks & TPACPI_HK_Q_INIMASK))
		hotkey_all_mask = 0x080cU;  /* FN+F12, FN+F4, FN+F3 */

	/* Init hotkey_acpi_mask and hotkey_orig_mask */
	if (tp_features.hotkey_mask) {
		/* hotkey_source_mask *must* be zero for
		 * the first hotkey_mask_get to return hotkey_orig_mask */
		res = hotkey_mask_get();
		if (res)
			goto err_exit;

		hotkey_orig_mask = hotkey_acpi_mask;
	} else {
		hotkey_orig_mask = hotkey_all_mask;
		hotkey_acpi_mask = hotkey_all_mask;
	}

#ifdef CONFIG_THINKPAD_ACPI_DEBUGFACILITIES
	if (dbg_wlswemul) {
		tp_features.hotkey_wlsw = 1;
		printk(TPACPI_INFO
			"radio switch emulation enabled\n");
	} else
#endif
	/* Not all thinkpads have a hardware radio switch */
	if (acpi_evalf(hkey_handle, &status, "WLSW", "qd")) {
		tp_features.hotkey_wlsw = 1;
		printk(TPACPI_INFO
			"radio switch found; radios are %s\n",
			enabled(status, 0));
	}
	if (tp_features.hotkey_wlsw)
		res = add_to_attr_set(hotkey_dev_attributes,
				&dev_attr_hotkey_radio_sw.attr);

	/* For X41t, X60t, X61t Tablets... */
	if (!res && acpi_evalf(hkey_handle, &status, "MHKG", "qd")) {
		tp_features.hotkey_tablet = 1;
		printk(TPACPI_INFO
			"possible tablet mode switch found; "
			"ThinkPad in %s mode\n",
			(status & TP_HOTKEY_TABLET_MASK)?
				"tablet" : "laptop");
		res = add_to_attr_set(hotkey_dev_attributes,
				&dev_attr_hotkey_tablet_mode.attr);
	}

	if (!res)
		res = register_attr_set_with_sysfs(
				hotkey_dev_attributes,
				&tpacpi_pdev->dev.kobj);
	if (res)
		goto err_exit;

	/* Set up key map */

	hotkey_keycode_map = kmalloc(TPACPI_HOTKEY_MAP_SIZE,
					GFP_KERNEL);
	if (!hotkey_keycode_map) {
		printk(TPACPI_ERR
			"failed to allocate memory for key map\n");
		res = -ENOMEM;
		goto err_exit;
	}

	if (thinkpad_id.vendor == PCI_VENDOR_ID_LENOVO) {
		dbg_printk(TPACPI_DBG_INIT | TPACPI_DBG_HKEY,
			   "using Lenovo default hot key map\n");
		memcpy(hotkey_keycode_map, &lenovo_keycode_map,
			TPACPI_HOTKEY_MAP_SIZE);
	} else {
		dbg_printk(TPACPI_DBG_INIT | TPACPI_DBG_HKEY,
			   "using IBM default hot key map\n");
		memcpy(hotkey_keycode_map, &ibm_keycode_map,
			TPACPI_HOTKEY_MAP_SIZE);
	}

	set_bit(EV_KEY, tpacpi_inputdev->evbit);
	set_bit(EV_MSC, tpacpi_inputdev->evbit);
	set_bit(MSC_SCAN, tpacpi_inputdev->mscbit);
	tpacpi_inputdev->keycodesize = TPACPI_HOTKEY_MAP_TYPESIZE;
	tpacpi_inputdev->keycodemax = TPACPI_HOTKEY_MAP_LEN;
	tpacpi_inputdev->keycode = hotkey_keycode_map;
	for (i = 0; i < TPACPI_HOTKEY_MAP_LEN; i++) {
		if (hotkey_keycode_map[i] != KEY_RESERVED) {
			set_bit(hotkey_keycode_map[i],
				tpacpi_inputdev->keybit);
		} else {
			if (i < sizeof(hotkey_reserved_mask)*8)
				hotkey_reserved_mask |= 1 << i;
		}
	}

	if (tp_features.hotkey_wlsw) {
		set_bit(EV_SW, tpacpi_inputdev->evbit);
		set_bit(SW_RFKILL_ALL, tpacpi_inputdev->swbit);
	}
	if (tp_features.hotkey_tablet) {
		set_bit(EV_SW, tpacpi_inputdev->evbit);
		set_bit(SW_TABLET_MODE, tpacpi_inputdev->swbit);
	}

	/* Do not issue duplicate brightness change events to
	 * userspace */
	if (!tp_features.bright_acpimode)
		/* update bright_acpimode... */
		tpacpi_check_std_acpi_brightness_support();

	if (tp_features.bright_acpimode && acpi_video_backlight_support()) {
		printk(TPACPI_INFO
		       "This ThinkPad has standard ACPI backlight "
		       "brightness control, supported by the ACPI "
		       "video driver\n");
		printk(TPACPI_NOTICE
		       "Disabling thinkpad-acpi brightness events "
		       "by default...\n");

		/* Disable brightness up/down on Lenovo thinkpads when
		 * ACPI is handling them, otherwise it is plain impossible
		 * for userspace to do something even remotely sane */
		hotkey_reserved_mask |=
			(1 << TP_ACPI_HOTKEYSCAN_FNHOME)
			| (1 << TP_ACPI_HOTKEYSCAN_FNEND);
		hotkey_unmap(TP_ACPI_HOTKEYSCAN_FNHOME);
		hotkey_unmap(TP_ACPI_HOTKEYSCAN_FNEND);
	}

#ifdef CONFIG_THINKPAD_ACPI_HOTKEY_POLL
	hotkey_source_mask = TPACPI_HKEY_NVRAM_GOOD_MASK
				& ~hotkey_all_mask
				& ~hotkey_reserved_mask;

	vdbg_printk(TPACPI_DBG_INIT | TPACPI_DBG_HKEY,
		    "hotkey source mask 0x%08x, polling freq %u\n",
		    hotkey_source_mask, hotkey_poll_freq);
#endif

	dbg_printk(TPACPI_DBG_INIT | TPACPI_DBG_HKEY,
			"enabling firmware HKEY event interface...\n");
	res = hotkey_status_set(true);
	if (res) {
		hotkey_exit();
		return res;
	}
	res = hotkey_mask_set(((hotkey_all_mask & ~hotkey_reserved_mask)
			       | hotkey_driver_mask)
			      & ~hotkey_source_mask);
	if (res < 0 && res != -ENXIO) {
		hotkey_exit();
		return res;
	}
	hotkey_user_mask = (hotkey_acpi_mask | hotkey_source_mask)
				& ~hotkey_reserved_mask;
	vdbg_printk(TPACPI_DBG_INIT | TPACPI_DBG_HKEY,
		"initial masks: user=0x%08x, fw=0x%08x, poll=0x%08x\n",
		hotkey_user_mask, hotkey_acpi_mask, hotkey_source_mask);

	dbg_printk(TPACPI_DBG_INIT | TPACPI_DBG_HKEY,
			"legacy ibm/hotkey event reporting over procfs %s\n",
			(hotkey_report_mode < 2) ?
				"enabled" : "disabled");

	tpacpi_inputdev->open = &hotkey_inputdev_open;
	tpacpi_inputdev->close = &hotkey_inputdev_close;

	hotkey_poll_setup_safe(true);
	tpacpi_send_radiosw_update();
	tpacpi_input_send_tabletsw();

	return 0;

err_exit:
	delete_attr_set(hotkey_dev_attributes, &tpacpi_pdev->dev.kobj);
	hotkey_dev_attributes = NULL;

	return (res < 0)? res : 1;
}

static bool hotkey_notify_hotkey(const u32 hkey,
				 bool *send_acpi_ev,
				 bool *ignore_acpi_ev)
{
	/* 0x1000-0x1FFF: key presses */
	unsigned int scancode = hkey & 0xfff;
	*send_acpi_ev = true;
	*ignore_acpi_ev = false;

	if (scancode > 0 && scancode < 0x21) {
		scancode--;
		if (!(hotkey_source_mask & (1 << scancode))) {
			tpacpi_input_send_key_masked(scancode);
			*send_acpi_ev = false;
		} else {
			*ignore_acpi_ev = true;
		}
		return true;
	}
	return false;
}

static bool hotkey_notify_wakeup(const u32 hkey,
				 bool *send_acpi_ev,
				 bool *ignore_acpi_ev)
{
	/* 0x2000-0x2FFF: Wakeup reason */
	*send_acpi_ev = true;
	*ignore_acpi_ev = false;

	switch (hkey) {
	case TP_HKEY_EV_WKUP_S3_UNDOCK: /* suspend, undock */
	case TP_HKEY_EV_WKUP_S4_UNDOCK: /* hibernation, undock */
		hotkey_wakeup_reason = TP_ACPI_WAKEUP_UNDOCK;
		*ignore_acpi_ev = true;
		break;

	case TP_HKEY_EV_WKUP_S3_BAYEJ: /* suspend, bay eject */
	case TP_HKEY_EV_WKUP_S4_BAYEJ: /* hibernation, bay eject */
		hotkey_wakeup_reason = TP_ACPI_WAKEUP_BAYEJ;
		*ignore_acpi_ev = true;
		break;

	case TP_HKEY_EV_WKUP_S3_BATLOW: /* Battery on critical low level/S3 */
	case TP_HKEY_EV_WKUP_S4_BATLOW: /* Battery on critical low level/S4 */
		printk(TPACPI_ALERT
			"EMERGENCY WAKEUP: battery almost empty\n");
		/* how to auto-heal: */
		/* 2313: woke up from S3, go to S4/S5 */
		/* 2413: woke up from S4, go to S5 */
		break;

	default:
		return false;
	}

	if (hotkey_wakeup_reason != TP_ACPI_WAKEUP_NONE) {
		printk(TPACPI_INFO
		       "woke up due to a hot-unplug "
		       "request...\n");
		hotkey_wakeup_reason_notify_change();
	}
	return true;
}

static bool hotkey_notify_usrevent(const u32 hkey,
				 bool *send_acpi_ev,
				 bool *ignore_acpi_ev)
{
	/* 0x5000-0x5FFF: human interface helpers */
	*send_acpi_ev = true;
	*ignore_acpi_ev = false;

	switch (hkey) {
	case TP_HKEY_EV_PEN_INSERTED:  /* X61t: tablet pen inserted into bay */
	case TP_HKEY_EV_PEN_REMOVED:   /* X61t: tablet pen removed from bay */
		return true;

	case TP_HKEY_EV_TABLET_TABLET:   /* X41t-X61t: tablet mode */
	case TP_HKEY_EV_TABLET_NOTEBOOK: /* X41t-X61t: normal mode */
		tpacpi_input_send_tabletsw();
		hotkey_tablet_mode_notify_change();
		*send_acpi_ev = false;
		return true;

	case TP_HKEY_EV_LID_CLOSE:	/* Lid closed */
	case TP_HKEY_EV_LID_OPEN:	/* Lid opened */
	case TP_HKEY_EV_BRGHT_CHANGED:	/* brightness changed */
		/* do not propagate these events */
		*ignore_acpi_ev = true;
		return true;

	default:
		return false;
	}
}

static bool hotkey_notify_thermal(const u32 hkey,
				 bool *send_acpi_ev,
				 bool *ignore_acpi_ev)
{
	/* 0x6000-0x6FFF: thermal alarms */
	*send_acpi_ev = true;
	*ignore_acpi_ev = false;

	switch (hkey) {
	case TP_HKEY_EV_ALARM_BAT_HOT:
		printk(TPACPI_CRIT
			"THERMAL ALARM: battery is too hot!\n");
		/* recommended action: warn user through gui */
		return true;
	case TP_HKEY_EV_ALARM_BAT_XHOT:
		printk(TPACPI_ALERT
			"THERMAL EMERGENCY: battery is extremely hot!\n");
		/* recommended action: immediate sleep/hibernate */
		return true;
	case TP_HKEY_EV_ALARM_SENSOR_HOT:
		printk(TPACPI_CRIT
			"THERMAL ALARM: "
			"a sensor reports something is too hot!\n");
		/* recommended action: warn user through gui, that */
		/* some internal component is too hot */
		return true;
	case TP_HKEY_EV_ALARM_SENSOR_XHOT:
		printk(TPACPI_ALERT
			"THERMAL EMERGENCY: "
			"a sensor reports something is extremely hot!\n");
		/* recommended action: immediate sleep/hibernate */
		return true;
	case TP_HKEY_EV_THM_TABLE_CHANGED:
		printk(TPACPI_INFO
			"EC reports that Thermal Table has changed\n");
		/* recommended action: do nothing, we don't have
		 * Lenovo ATM information */
		return true;
	default:
		printk(TPACPI_ALERT
			 "THERMAL ALERT: unknown thermal alarm received\n");
		return false;
	}
}

static void hotkey_notify(struct ibm_struct *ibm, u32 event)
{
	u32 hkey;
	bool send_acpi_ev;
	bool ignore_acpi_ev;
	bool known_ev;

	if (event != 0x80) {
		printk(TPACPI_ERR
		       "unknown HKEY notification event %d\n", event);
		/* forward it to userspace, maybe it knows how to handle it */
		acpi_bus_generate_netlink_event(
					ibm->acpi->device->pnp.device_class,
					dev_name(&ibm->acpi->device->dev),
					event, 0);
		return;
	}

	while (1) {
		if (!acpi_evalf(hkey_handle, &hkey, "MHKP", "d")) {
			printk(TPACPI_ERR "failed to retrieve HKEY event\n");
			return;
		}

		if (hkey == 0) {
			/* queue empty */
			return;
		}

		send_acpi_ev = true;
		ignore_acpi_ev = false;

		switch (hkey >> 12) {
		case 1:
			/* 0x1000-0x1FFF: key presses */
			known_ev = hotkey_notify_hotkey(hkey, &send_acpi_ev,
						 &ignore_acpi_ev);
			break;
		case 2:
			/* 0x2000-0x2FFF: Wakeup reason */
			known_ev = hotkey_notify_wakeup(hkey, &send_acpi_ev,
						 &ignore_acpi_ev);
			break;
		case 3:
			/* 0x3000-0x3FFF: bay-related wakeups */
			if (hkey == TP_HKEY_EV_BAYEJ_ACK) {
				hotkey_autosleep_ack = 1;
				printk(TPACPI_INFO
				       "bay ejected\n");
				hotkey_wakeup_hotunplug_complete_notify_change();
				known_ev = true;
			} else {
				known_ev = false;
			}
			break;
		case 4:
			/* 0x4000-0x4FFF: dock-related wakeups */
			if (hkey == TP_HKEY_EV_UNDOCK_ACK) {
				hotkey_autosleep_ack = 1;
				printk(TPACPI_INFO
				       "undocked\n");
				hotkey_wakeup_hotunplug_complete_notify_change();
				known_ev = true;
			} else {
				known_ev = false;
			}
			break;
		case 5:
			/* 0x5000-0x5FFF: human interface helpers */
			known_ev = hotkey_notify_usrevent(hkey, &send_acpi_ev,
						 &ignore_acpi_ev);
			break;
		case 6:
			/* 0x6000-0x6FFF: thermal alarms */
			known_ev = hotkey_notify_thermal(hkey, &send_acpi_ev,
						 &ignore_acpi_ev);
			break;
		case 7:
			/* 0x7000-0x7FFF: misc */
			if (tp_features.hotkey_wlsw &&
					hkey == TP_HKEY_EV_RFKILL_CHANGED) {
				tpacpi_send_radiosw_update();
				send_acpi_ev = 0;
				known_ev = true;
				break;
			}
			/* fallthrough to default */
		default:
			known_ev = false;
		}
		if (!known_ev) {
			printk(TPACPI_NOTICE
			       "unhandled HKEY event 0x%04x\n", hkey);
			printk(TPACPI_NOTICE
			       "please report the conditions when this "
			       "event happened to %s\n", TPACPI_MAIL);
		}

		/* Legacy events */
		if (!ignore_acpi_ev &&
		    (send_acpi_ev || hotkey_report_mode < 2)) {
			acpi_bus_generate_proc_event(ibm->acpi->device,
						     event, hkey);
		}

		/* netlink events */
		if (!ignore_acpi_ev && send_acpi_ev) {
			acpi_bus_generate_netlink_event(
					ibm->acpi->device->pnp.device_class,
					dev_name(&ibm->acpi->device->dev),
					event, hkey);
		}
	}
}

static void hotkey_suspend(pm_message_t state)
{
	/* Do these on suspend, we get the events on early resume! */
	hotkey_wakeup_reason = TP_ACPI_WAKEUP_NONE;
	hotkey_autosleep_ack = 0;
}

static void hotkey_resume(void)
{
	tpacpi_disable_brightness_delay();

	if (hotkey_status_set(true) < 0 ||
	    hotkey_mask_set(hotkey_acpi_mask) < 0)
		printk(TPACPI_ERR
		       "error while attempting to reset the event "
		       "firmware interface\n");

	tpacpi_send_radiosw_update();
	hotkey_tablet_mode_notify_change();
	hotkey_wakeup_reason_notify_change();
	hotkey_wakeup_hotunplug_complete_notify_change();
	hotkey_poll_setup_safe(false);
}

/* procfs -------------------------------------------------------------- */
static int hotkey_read(char *p)
{
	int res, status;
	int len = 0;

	if (!tp_features.hotkey) {
		len += sprintf(p + len, "status:\t\tnot supported\n");
		return len;
	}

	if (mutex_lock_killable(&hotkey_mutex))
		return -ERESTARTSYS;
	res = hotkey_status_get(&status);
	if (!res)
		res = hotkey_mask_get();
	mutex_unlock(&hotkey_mutex);
	if (res)
		return res;

	len += sprintf(p + len, "status:\t\t%s\n", enabled(status, 0));
	if (hotkey_all_mask) {
		len += sprintf(p + len, "mask:\t\t0x%08x\n", hotkey_user_mask);
		len += sprintf(p + len,
			       "commands:\tenable, disable, reset, <mask>\n");
	} else {
		len += sprintf(p + len, "mask:\t\tnot supported\n");
		len += sprintf(p + len, "commands:\tenable, disable, reset\n");
	}

	return len;
}

static void hotkey_enabledisable_warn(bool enable)
{
	tpacpi_log_usertask("procfs hotkey enable/disable");
	if (!WARN((tpacpi_lifecycle == TPACPI_LIFE_RUNNING || !enable),
			TPACPI_WARN
			"hotkey enable/disable functionality has been "
			"removed from the driver.  Hotkeys are always "
			"enabled\n"))
		printk(TPACPI_ERR
			"Please remove the hotkey=enable module "
			"parameter, it is deprecated.  Hotkeys are always "
			"enabled\n");
}

static int hotkey_write(char *buf)
{
	int res;
	u32 mask;
	char *cmd;

	if (!tp_features.hotkey)
		return -ENODEV;

	if (mutex_lock_killable(&hotkey_mutex))
		return -ERESTARTSYS;

	mask = hotkey_user_mask;

	res = 0;
	while ((cmd = next_cmd(&buf))) {
		if (strlencmp(cmd, "enable") == 0) {
			hotkey_enabledisable_warn(1);
		} else if (strlencmp(cmd, "disable") == 0) {
			hotkey_enabledisable_warn(0);
			res = -EPERM;
		} else if (strlencmp(cmd, "reset") == 0) {
			mask = (hotkey_all_mask | hotkey_source_mask)
				& ~hotkey_reserved_mask;
		} else if (sscanf(cmd, "0x%x", &mask) == 1) {
			/* mask set */
		} else if (sscanf(cmd, "%x", &mask) == 1) {
			/* mask set */
		} else {
			res = -EINVAL;
			goto errexit;
		}
	}

	if (!res) {
		tpacpi_disclose_usertask("procfs hotkey",
			"set mask to 0x%08x\n", mask);
		res = hotkey_user_mask_set(mask);
	}

errexit:
	mutex_unlock(&hotkey_mutex);
	return res;
}

static const struct acpi_device_id ibm_htk_device_ids[] = {
	{TPACPI_ACPI_HKEY_HID, 0},
	{"", 0},
};

static struct tp_acpi_drv_struct ibm_hotkey_acpidriver = {
	.hid = ibm_htk_device_ids,
	.notify = hotkey_notify,
	.handle = &hkey_handle,
	.type = ACPI_DEVICE_NOTIFY,
};

static struct ibm_struct hotkey_driver_data = {
	.name = "hotkey",
	.read = hotkey_read,
	.write = hotkey_write,
	.exit = hotkey_exit,
	.resume = hotkey_resume,
	.suspend = hotkey_suspend,
	.acpi = &ibm_hotkey_acpidriver,
};

/*************************************************************************
 * Bluetooth subdriver
 */

enum {
	/* ACPI GBDC/SBDC bits */
	TP_ACPI_BLUETOOTH_HWPRESENT	= 0x01,	/* Bluetooth hw available */
	TP_ACPI_BLUETOOTH_RADIOSSW	= 0x02,	/* Bluetooth radio enabled */
	TP_ACPI_BLUETOOTH_RESUMECTRL	= 0x04,	/* Bluetooth state at resume:
						   off / last state */
};

enum {
	/* ACPI \BLTH commands */
	TP_ACPI_BLTH_GET_ULTRAPORT_ID	= 0x00, /* Get Ultraport BT ID */
	TP_ACPI_BLTH_GET_PWR_ON_RESUME	= 0x01, /* Get power-on-resume state */
	TP_ACPI_BLTH_PWR_ON_ON_RESUME	= 0x02, /* Resume powered on */
	TP_ACPI_BLTH_PWR_OFF_ON_RESUME	= 0x03,	/* Resume powered off */
	TP_ACPI_BLTH_SAVE_STATE		= 0x05, /* Save state for S4/S5 */
};

#define TPACPI_RFK_BLUETOOTH_SW_NAME	"tpacpi_bluetooth_sw"

static void bluetooth_suspend(pm_message_t state)
{
	/* Try to make sure radio will resume powered off */
	if (!acpi_evalf(NULL, NULL, "\\BLTH", "vd",
		   TP_ACPI_BLTH_PWR_OFF_ON_RESUME))
		vdbg_printk(TPACPI_DBG_RFKILL,
			"bluetooth power down on resume request failed\n");
}

static int bluetooth_get_status(void)
{
	int status;

#ifdef CONFIG_THINKPAD_ACPI_DEBUGFACILITIES
	if (dbg_bluetoothemul)
		return (tpacpi_bluetooth_emulstate) ?
		       TPACPI_RFK_RADIO_ON : TPACPI_RFK_RADIO_OFF;
#endif

	if (!acpi_evalf(hkey_handle, &status, "GBDC", "d"))
		return -EIO;

	return ((status & TP_ACPI_BLUETOOTH_RADIOSSW) != 0) ?
			TPACPI_RFK_RADIO_ON : TPACPI_RFK_RADIO_OFF;
}

static int bluetooth_set_status(enum tpacpi_rfkill_state state)
{
	int status;

	vdbg_printk(TPACPI_DBG_RFKILL,
		"will attempt to %s bluetooth\n",
		(state == TPACPI_RFK_RADIO_ON) ? "enable" : "disable");

#ifdef CONFIG_THINKPAD_ACPI_DEBUGFACILITIES
	if (dbg_bluetoothemul) {
		tpacpi_bluetooth_emulstate = (state == TPACPI_RFK_RADIO_ON);
		return 0;
	}
#endif

	/* We make sure to keep TP_ACPI_BLUETOOTH_RESUMECTRL off */
	if (state == TPACPI_RFK_RADIO_ON)
		status = TP_ACPI_BLUETOOTH_RADIOSSW;
	else
		status = 0;

	if (!acpi_evalf(hkey_handle, NULL, "SBDC", "vd", status))
		return -EIO;

	return 0;
}

/* sysfs bluetooth enable ---------------------------------------------- */
static ssize_t bluetooth_enable_show(struct device *dev,
			   struct device_attribute *attr,
			   char *buf)
{
	return tpacpi_rfk_sysfs_enable_show(TPACPI_RFK_BLUETOOTH_SW_ID,
			attr, buf);
}

static ssize_t bluetooth_enable_store(struct device *dev,
			    struct device_attribute *attr,
			    const char *buf, size_t count)
{
	return tpacpi_rfk_sysfs_enable_store(TPACPI_RFK_BLUETOOTH_SW_ID,
				attr, buf, count);
}

static struct device_attribute dev_attr_bluetooth_enable =
	__ATTR(bluetooth_enable, S_IWUSR | S_IRUGO,
		bluetooth_enable_show, bluetooth_enable_store);

/* --------------------------------------------------------------------- */

static struct attribute *bluetooth_attributes[] = {
	&dev_attr_bluetooth_enable.attr,
	NULL
};

static const struct attribute_group bluetooth_attr_group = {
	.attrs = bluetooth_attributes,
};

static const struct tpacpi_rfk_ops bluetooth_tprfk_ops = {
	.get_status = bluetooth_get_status,
	.set_status = bluetooth_set_status,
};

static void bluetooth_shutdown(void)
{
	/* Order firmware to save current state to NVRAM */
	if (!acpi_evalf(NULL, NULL, "\\BLTH", "vd",
			TP_ACPI_BLTH_SAVE_STATE))
		printk(TPACPI_NOTICE
			"failed to save bluetooth state to NVRAM\n");
	else
		vdbg_printk(TPACPI_DBG_RFKILL,
			"bluestooth state saved to NVRAM\n");
}

static void bluetooth_exit(void)
{
	sysfs_remove_group(&tpacpi_pdev->dev.kobj,
			&bluetooth_attr_group);

	tpacpi_destroy_rfkill(TPACPI_RFK_BLUETOOTH_SW_ID);

	bluetooth_shutdown();
}

static int __init bluetooth_init(struct ibm_init_struct *iibm)
{
	int res;
	int status = 0;

	vdbg_printk(TPACPI_DBG_INIT | TPACPI_DBG_RFKILL,
			"initializing bluetooth subdriver\n");

	TPACPI_ACPIHANDLE_INIT(hkey);

	/* bluetooth not supported on 570, 600e/x, 770e, 770x, A21e, A2xm/p,
	   G4x, R30, R31, R40e, R50e, T20-22, X20-21 */
	tp_features.bluetooth = hkey_handle &&
	    acpi_evalf(hkey_handle, &status, "GBDC", "qd");

	vdbg_printk(TPACPI_DBG_INIT | TPACPI_DBG_RFKILL,
		"bluetooth is %s, status 0x%02x\n",
		str_supported(tp_features.bluetooth),
		status);

#ifdef CONFIG_THINKPAD_ACPI_DEBUGFACILITIES
	if (dbg_bluetoothemul) {
		tp_features.bluetooth = 1;
		printk(TPACPI_INFO
			"bluetooth switch emulation enabled\n");
	} else
#endif
	if (tp_features.bluetooth &&
	    !(status & TP_ACPI_BLUETOOTH_HWPRESENT)) {
		/* no bluetooth hardware present in system */
		tp_features.bluetooth = 0;
		dbg_printk(TPACPI_DBG_INIT | TPACPI_DBG_RFKILL,
			   "bluetooth hardware not installed\n");
	}

	if (!tp_features.bluetooth)
		return 1;

	res = tpacpi_new_rfkill(TPACPI_RFK_BLUETOOTH_SW_ID,
				&bluetooth_tprfk_ops,
				RFKILL_TYPE_BLUETOOTH,
				TPACPI_RFK_BLUETOOTH_SW_NAME,
				true);
	if (res)
		return res;

	res = sysfs_create_group(&tpacpi_pdev->dev.kobj,
				&bluetooth_attr_group);
	if (res) {
		tpacpi_destroy_rfkill(TPACPI_RFK_BLUETOOTH_SW_ID);
		return res;
	}

	return 0;
}

/* procfs -------------------------------------------------------------- */
static int bluetooth_read(char *p)
{
	return tpacpi_rfk_procfs_read(TPACPI_RFK_BLUETOOTH_SW_ID, p);
}

static int bluetooth_write(char *buf)
{
	return tpacpi_rfk_procfs_write(TPACPI_RFK_BLUETOOTH_SW_ID, buf);
}

static struct ibm_struct bluetooth_driver_data = {
	.name = "bluetooth",
	.read = bluetooth_read,
	.write = bluetooth_write,
	.exit = bluetooth_exit,
	.suspend = bluetooth_suspend,
	.shutdown = bluetooth_shutdown,
};

/*************************************************************************
 * Wan subdriver
 */

enum {
	/* ACPI GWAN/SWAN bits */
	TP_ACPI_WANCARD_HWPRESENT	= 0x01,	/* Wan hw available */
	TP_ACPI_WANCARD_RADIOSSW	= 0x02,	/* Wan radio enabled */
	TP_ACPI_WANCARD_RESUMECTRL	= 0x04,	/* Wan state at resume:
						   off / last state */
};

#define TPACPI_RFK_WWAN_SW_NAME		"tpacpi_wwan_sw"

static void wan_suspend(pm_message_t state)
{
	/* Try to make sure radio will resume powered off */
	if (!acpi_evalf(NULL, NULL, "\\WGSV", "qvd",
		   TP_ACPI_WGSV_PWR_OFF_ON_RESUME))
		vdbg_printk(TPACPI_DBG_RFKILL,
			"WWAN power down on resume request failed\n");
}

static int wan_get_status(void)
{
	int status;

#ifdef CONFIG_THINKPAD_ACPI_DEBUGFACILITIES
	if (dbg_wwanemul)
		return (tpacpi_wwan_emulstate) ?
		       TPACPI_RFK_RADIO_ON : TPACPI_RFK_RADIO_OFF;
#endif

	if (!acpi_evalf(hkey_handle, &status, "GWAN", "d"))
		return -EIO;

	return ((status & TP_ACPI_WANCARD_RADIOSSW) != 0) ?
			TPACPI_RFK_RADIO_ON : TPACPI_RFK_RADIO_OFF;
}

static int wan_set_status(enum tpacpi_rfkill_state state)
{
	int status;

	vdbg_printk(TPACPI_DBG_RFKILL,
		"will attempt to %s wwan\n",
		(state == TPACPI_RFK_RADIO_ON) ? "enable" : "disable");

#ifdef CONFIG_THINKPAD_ACPI_DEBUGFACILITIES
	if (dbg_wwanemul) {
		tpacpi_wwan_emulstate = (state == TPACPI_RFK_RADIO_ON);
		return 0;
	}
#endif

	/* We make sure to keep TP_ACPI_WANCARD_RESUMECTRL off */
	if (state == TPACPI_RFK_RADIO_ON)
		status = TP_ACPI_WANCARD_RADIOSSW;
	else
		status = 0;

	if (!acpi_evalf(hkey_handle, NULL, "SWAN", "vd", status))
		return -EIO;

	return 0;
}

/* sysfs wan enable ---------------------------------------------------- */
static ssize_t wan_enable_show(struct device *dev,
			   struct device_attribute *attr,
			   char *buf)
{
	return tpacpi_rfk_sysfs_enable_show(TPACPI_RFK_WWAN_SW_ID,
			attr, buf);
}

static ssize_t wan_enable_store(struct device *dev,
			    struct device_attribute *attr,
			    const char *buf, size_t count)
{
	return tpacpi_rfk_sysfs_enable_store(TPACPI_RFK_WWAN_SW_ID,
			attr, buf, count);
}

static struct device_attribute dev_attr_wan_enable =
	__ATTR(wwan_enable, S_IWUSR | S_IRUGO,
		wan_enable_show, wan_enable_store);

/* --------------------------------------------------------------------- */

static struct attribute *wan_attributes[] = {
	&dev_attr_wan_enable.attr,
	NULL
};

static const struct attribute_group wan_attr_group = {
	.attrs = wan_attributes,
};

static const struct tpacpi_rfk_ops wan_tprfk_ops = {
	.get_status = wan_get_status,
	.set_status = wan_set_status,
};

static void wan_shutdown(void)
{
	/* Order firmware to save current state to NVRAM */
	if (!acpi_evalf(NULL, NULL, "\\WGSV", "vd",
			TP_ACPI_WGSV_SAVE_STATE))
		printk(TPACPI_NOTICE
			"failed to save WWAN state to NVRAM\n");
	else
		vdbg_printk(TPACPI_DBG_RFKILL,
			"WWAN state saved to NVRAM\n");
}

static void wan_exit(void)
{
	sysfs_remove_group(&tpacpi_pdev->dev.kobj,
		&wan_attr_group);

	tpacpi_destroy_rfkill(TPACPI_RFK_WWAN_SW_ID);

	wan_shutdown();
}

static int __init wan_init(struct ibm_init_struct *iibm)
{
	int res;
	int status = 0;

	vdbg_printk(TPACPI_DBG_INIT | TPACPI_DBG_RFKILL,
			"initializing wan subdriver\n");

	TPACPI_ACPIHANDLE_INIT(hkey);

	tp_features.wan = hkey_handle &&
	    acpi_evalf(hkey_handle, &status, "GWAN", "qd");

	vdbg_printk(TPACPI_DBG_INIT | TPACPI_DBG_RFKILL,
		"wan is %s, status 0x%02x\n",
		str_supported(tp_features.wan),
		status);

#ifdef CONFIG_THINKPAD_ACPI_DEBUGFACILITIES
	if (dbg_wwanemul) {
		tp_features.wan = 1;
		printk(TPACPI_INFO
			"wwan switch emulation enabled\n");
	} else
#endif
	if (tp_features.wan &&
	    !(status & TP_ACPI_WANCARD_HWPRESENT)) {
		/* no wan hardware present in system */
		tp_features.wan = 0;
		dbg_printk(TPACPI_DBG_INIT | TPACPI_DBG_RFKILL,
			   "wan hardware not installed\n");
	}

	if (!tp_features.wan)
		return 1;

	res = tpacpi_new_rfkill(TPACPI_RFK_WWAN_SW_ID,
				&wan_tprfk_ops,
				RFKILL_TYPE_WWAN,
				TPACPI_RFK_WWAN_SW_NAME,
				true);
	if (res)
		return res;

	res = sysfs_create_group(&tpacpi_pdev->dev.kobj,
				&wan_attr_group);

	if (res) {
		tpacpi_destroy_rfkill(TPACPI_RFK_WWAN_SW_ID);
		return res;
	}

	return 0;
}

/* procfs -------------------------------------------------------------- */
static int wan_read(char *p)
{
	return tpacpi_rfk_procfs_read(TPACPI_RFK_WWAN_SW_ID, p);
}

static int wan_write(char *buf)
{
	return tpacpi_rfk_procfs_write(TPACPI_RFK_WWAN_SW_ID, buf);
}

static struct ibm_struct wan_driver_data = {
	.name = "wan",
	.read = wan_read,
	.write = wan_write,
	.exit = wan_exit,
	.suspend = wan_suspend,
	.shutdown = wan_shutdown,
};

/*************************************************************************
 * UWB subdriver
 */

enum {
	/* ACPI GUWB/SUWB bits */
	TP_ACPI_UWB_HWPRESENT	= 0x01,	/* UWB hw available */
	TP_ACPI_UWB_RADIOSSW	= 0x02,	/* UWB radio enabled */
};

#define TPACPI_RFK_UWB_SW_NAME	"tpacpi_uwb_sw"

static int uwb_get_status(void)
{
	int status;

#ifdef CONFIG_THINKPAD_ACPI_DEBUGFACILITIES
	if (dbg_uwbemul)
		return (tpacpi_uwb_emulstate) ?
		       TPACPI_RFK_RADIO_ON : TPACPI_RFK_RADIO_OFF;
#endif

	if (!acpi_evalf(hkey_handle, &status, "GUWB", "d"))
		return -EIO;

	return ((status & TP_ACPI_UWB_RADIOSSW) != 0) ?
			TPACPI_RFK_RADIO_ON : TPACPI_RFK_RADIO_OFF;
}

static int uwb_set_status(enum tpacpi_rfkill_state state)
{
	int status;

	vdbg_printk(TPACPI_DBG_RFKILL,
		"will attempt to %s UWB\n",
		(state == TPACPI_RFK_RADIO_ON) ? "enable" : "disable");

#ifdef CONFIG_THINKPAD_ACPI_DEBUGFACILITIES
	if (dbg_uwbemul) {
		tpacpi_uwb_emulstate = (state == TPACPI_RFK_RADIO_ON);
		return 0;
	}
#endif

	if (state == TPACPI_RFK_RADIO_ON)
		status = TP_ACPI_UWB_RADIOSSW;
	else
		status = 0;

	if (!acpi_evalf(hkey_handle, NULL, "SUWB", "vd", status))
		return -EIO;

	return 0;
}

/* --------------------------------------------------------------------- */

static const struct tpacpi_rfk_ops uwb_tprfk_ops = {
	.get_status = uwb_get_status,
	.set_status = uwb_set_status,
};

static void uwb_exit(void)
{
	tpacpi_destroy_rfkill(TPACPI_RFK_UWB_SW_ID);
}

static int __init uwb_init(struct ibm_init_struct *iibm)
{
	int res;
	int status = 0;

	vdbg_printk(TPACPI_DBG_INIT | TPACPI_DBG_RFKILL,
			"initializing uwb subdriver\n");

	TPACPI_ACPIHANDLE_INIT(hkey);

	tp_features.uwb = hkey_handle &&
	    acpi_evalf(hkey_handle, &status, "GUWB", "qd");

	vdbg_printk(TPACPI_DBG_INIT | TPACPI_DBG_RFKILL,
		"uwb is %s, status 0x%02x\n",
		str_supported(tp_features.uwb),
		status);

#ifdef CONFIG_THINKPAD_ACPI_DEBUGFACILITIES
	if (dbg_uwbemul) {
		tp_features.uwb = 1;
		printk(TPACPI_INFO
			"uwb switch emulation enabled\n");
	} else
#endif
	if (tp_features.uwb &&
	    !(status & TP_ACPI_UWB_HWPRESENT)) {
		/* no uwb hardware present in system */
		tp_features.uwb = 0;
		dbg_printk(TPACPI_DBG_INIT,
			   "uwb hardware not installed\n");
	}

	if (!tp_features.uwb)
		return 1;

	res = tpacpi_new_rfkill(TPACPI_RFK_UWB_SW_ID,
				&uwb_tprfk_ops,
				RFKILL_TYPE_UWB,
				TPACPI_RFK_UWB_SW_NAME,
				false);
	return res;
}

static struct ibm_struct uwb_driver_data = {
	.name = "uwb",
	.exit = uwb_exit,
	.flags.experimental = 1,
};

/*************************************************************************
 * Video subdriver
 */

#ifdef CONFIG_THINKPAD_ACPI_VIDEO

enum video_access_mode {
	TPACPI_VIDEO_NONE = 0,
	TPACPI_VIDEO_570,	/* 570 */
	TPACPI_VIDEO_770,	/* 600e/x, 770e, 770x */
	TPACPI_VIDEO_NEW,	/* all others */
};

enum {	/* video status flags, based on VIDEO_570 */
	TP_ACPI_VIDEO_S_LCD = 0x01,	/* LCD output enabled */
	TP_ACPI_VIDEO_S_CRT = 0x02,	/* CRT output enabled */
	TP_ACPI_VIDEO_S_DVI = 0x08,	/* DVI output enabled */
};

enum {  /* TPACPI_VIDEO_570 constants */
	TP_ACPI_VIDEO_570_PHSCMD = 0x87,	/* unknown magic constant :( */
	TP_ACPI_VIDEO_570_PHSMASK = 0x03,	/* PHS bits that map to
						 * video_status_flags */
	TP_ACPI_VIDEO_570_PHS2CMD = 0x8b,	/* unknown magic constant :( */
	TP_ACPI_VIDEO_570_PHS2SET = 0x80,	/* unknown magic constant :( */
};

static enum video_access_mode video_supported;
static int video_orig_autosw;

static int video_autosw_get(void);
static int video_autosw_set(int enable);

TPACPI_HANDLE(vid2, root, "\\_SB.PCI0.AGPB.VID");	/* G41 */

static int __init video_init(struct ibm_init_struct *iibm)
{
	int ivga;

	vdbg_printk(TPACPI_DBG_INIT, "initializing video subdriver\n");

	TPACPI_ACPIHANDLE_INIT(vid);
	TPACPI_ACPIHANDLE_INIT(vid2);

	if (vid2_handle && acpi_evalf(NULL, &ivga, "\\IVGA", "d") && ivga)
		/* G41, assume IVGA doesn't change */
		vid_handle = vid2_handle;

	if (!vid_handle)
		/* video switching not supported on R30, R31 */
		video_supported = TPACPI_VIDEO_NONE;
	else if (acpi_evalf(vid_handle, &video_orig_autosw, "SWIT", "qd"))
		/* 570 */
		video_supported = TPACPI_VIDEO_570;
	else if (acpi_evalf(vid_handle, &video_orig_autosw, "^VADL", "qd"))
		/* 600e/x, 770e, 770x */
		video_supported = TPACPI_VIDEO_770;
	else
		/* all others */
		video_supported = TPACPI_VIDEO_NEW;

	vdbg_printk(TPACPI_DBG_INIT, "video is %s, mode %d\n",
		str_supported(video_supported != TPACPI_VIDEO_NONE),
		video_supported);

	return (video_supported != TPACPI_VIDEO_NONE)? 0 : 1;
}

static void video_exit(void)
{
	dbg_printk(TPACPI_DBG_EXIT,
		   "restoring original video autoswitch mode\n");
	if (video_autosw_set(video_orig_autosw))
		printk(TPACPI_ERR "error while trying to restore original "
			"video autoswitch mode\n");
}

static int video_outputsw_get(void)
{
	int status = 0;
	int i;

	switch (video_supported) {
	case TPACPI_VIDEO_570:
		if (!acpi_evalf(NULL, &i, "\\_SB.PHS", "dd",
				 TP_ACPI_VIDEO_570_PHSCMD))
			return -EIO;
		status = i & TP_ACPI_VIDEO_570_PHSMASK;
		break;
	case TPACPI_VIDEO_770:
		if (!acpi_evalf(NULL, &i, "\\VCDL", "d"))
			return -EIO;
		if (i)
			status |= TP_ACPI_VIDEO_S_LCD;
		if (!acpi_evalf(NULL, &i, "\\VCDC", "d"))
			return -EIO;
		if (i)
			status |= TP_ACPI_VIDEO_S_CRT;
		break;
	case TPACPI_VIDEO_NEW:
		if (!acpi_evalf(NULL, NULL, "\\VUPS", "vd", 1) ||
		    !acpi_evalf(NULL, &i, "\\VCDC", "d"))
			return -EIO;
		if (i)
			status |= TP_ACPI_VIDEO_S_CRT;

		if (!acpi_evalf(NULL, NULL, "\\VUPS", "vd", 0) ||
		    !acpi_evalf(NULL, &i, "\\VCDL", "d"))
			return -EIO;
		if (i)
			status |= TP_ACPI_VIDEO_S_LCD;
		if (!acpi_evalf(NULL, &i, "\\VCDD", "d"))
			return -EIO;
		if (i)
			status |= TP_ACPI_VIDEO_S_DVI;
		break;
	default:
		return -ENOSYS;
	}

	return status;
}

static int video_outputsw_set(int status)
{
	int autosw;
	int res = 0;

	switch (video_supported) {
	case TPACPI_VIDEO_570:
		res = acpi_evalf(NULL, NULL,
				 "\\_SB.PHS2", "vdd",
				 TP_ACPI_VIDEO_570_PHS2CMD,
				 status | TP_ACPI_VIDEO_570_PHS2SET);
		break;
	case TPACPI_VIDEO_770:
		autosw = video_autosw_get();
		if (autosw < 0)
			return autosw;

		res = video_autosw_set(1);
		if (res)
			return res;
		res = acpi_evalf(vid_handle, NULL,
				 "ASWT", "vdd", status * 0x100, 0);
		if (!autosw && video_autosw_set(autosw)) {
			printk(TPACPI_ERR
			       "video auto-switch left enabled due to error\n");
			return -EIO;
		}
		break;
	case TPACPI_VIDEO_NEW:
		res = acpi_evalf(NULL, NULL, "\\VUPS", "vd", 0x80) &&
		      acpi_evalf(NULL, NULL, "\\VSDS", "vdd", status, 1);
		break;
	default:
		return -ENOSYS;
	}

	return (res)? 0 : -EIO;
}

static int video_autosw_get(void)
{
	int autosw = 0;

	switch (video_supported) {
	case TPACPI_VIDEO_570:
		if (!acpi_evalf(vid_handle, &autosw, "SWIT", "d"))
			return -EIO;
		break;
	case TPACPI_VIDEO_770:
	case TPACPI_VIDEO_NEW:
		if (!acpi_evalf(vid_handle, &autosw, "^VDEE", "d"))
			return -EIO;
		break;
	default:
		return -ENOSYS;
	}

	return autosw & 1;
}

static int video_autosw_set(int enable)
{
	if (!acpi_evalf(vid_handle, NULL, "_DOS", "vd", (enable)? 1 : 0))
		return -EIO;
	return 0;
}

static int video_outputsw_cycle(void)
{
	int autosw = video_autosw_get();
	int res;

	if (autosw < 0)
		return autosw;

	switch (video_supported) {
	case TPACPI_VIDEO_570:
		res = video_autosw_set(1);
		if (res)
			return res;
		res = acpi_evalf(ec_handle, NULL, "_Q16", "v");
		break;
	case TPACPI_VIDEO_770:
	case TPACPI_VIDEO_NEW:
		res = video_autosw_set(1);
		if (res)
			return res;
		res = acpi_evalf(vid_handle, NULL, "VSWT", "v");
		break;
	default:
		return -ENOSYS;
	}
	if (!autosw && video_autosw_set(autosw)) {
		printk(TPACPI_ERR
		       "video auto-switch left enabled due to error\n");
		return -EIO;
	}

	return (res)? 0 : -EIO;
}

static int video_expand_toggle(void)
{
	switch (video_supported) {
	case TPACPI_VIDEO_570:
		return acpi_evalf(ec_handle, NULL, "_Q17", "v")?
			0 : -EIO;
	case TPACPI_VIDEO_770:
		return acpi_evalf(vid_handle, NULL, "VEXP", "v")?
			0 : -EIO;
	case TPACPI_VIDEO_NEW:
		return acpi_evalf(NULL, NULL, "\\VEXP", "v")?
			0 : -EIO;
	default:
		return -ENOSYS;
	}
	/* not reached */
}

static int video_read(char *p)
{
	int status, autosw;
	int len = 0;

	if (video_supported == TPACPI_VIDEO_NONE) {
		len += sprintf(p + len, "status:\t\tnot supported\n");
		return len;
	}

	status = video_outputsw_get();
	if (status < 0)
		return status;

	autosw = video_autosw_get();
	if (autosw < 0)
		return autosw;

	len += sprintf(p + len, "status:\t\tsupported\n");
	len += sprintf(p + len, "lcd:\t\t%s\n", enabled(status, 0));
	len += sprintf(p + len, "crt:\t\t%s\n", enabled(status, 1));
	if (video_supported == TPACPI_VIDEO_NEW)
		len += sprintf(p + len, "dvi:\t\t%s\n", enabled(status, 3));
	len += sprintf(p + len, "auto:\t\t%s\n", enabled(autosw, 0));
	len += sprintf(p + len, "commands:\tlcd_enable, lcd_disable\n");
	len += sprintf(p + len, "commands:\tcrt_enable, crt_disable\n");
	if (video_supported == TPACPI_VIDEO_NEW)
		len += sprintf(p + len, "commands:\tdvi_enable, dvi_disable\n");
	len += sprintf(p + len, "commands:\tauto_enable, auto_disable\n");
	len += sprintf(p + len, "commands:\tvideo_switch, expand_toggle\n");

	return len;
}

static int video_write(char *buf)
{
	char *cmd;
	int enable, disable, status;
	int res;

	if (video_supported == TPACPI_VIDEO_NONE)
		return -ENODEV;

	enable = 0;
	disable = 0;

	while ((cmd = next_cmd(&buf))) {
		if (strlencmp(cmd, "lcd_enable") == 0) {
			enable |= TP_ACPI_VIDEO_S_LCD;
		} else if (strlencmp(cmd, "lcd_disable") == 0) {
			disable |= TP_ACPI_VIDEO_S_LCD;
		} else if (strlencmp(cmd, "crt_enable") == 0) {
			enable |= TP_ACPI_VIDEO_S_CRT;
		} else if (strlencmp(cmd, "crt_disable") == 0) {
			disable |= TP_ACPI_VIDEO_S_CRT;
		} else if (video_supported == TPACPI_VIDEO_NEW &&
			   strlencmp(cmd, "dvi_enable") == 0) {
			enable |= TP_ACPI_VIDEO_S_DVI;
		} else if (video_supported == TPACPI_VIDEO_NEW &&
			   strlencmp(cmd, "dvi_disable") == 0) {
			disable |= TP_ACPI_VIDEO_S_DVI;
		} else if (strlencmp(cmd, "auto_enable") == 0) {
			res = video_autosw_set(1);
			if (res)
				return res;
		} else if (strlencmp(cmd, "auto_disable") == 0) {
			res = video_autosw_set(0);
			if (res)
				return res;
		} else if (strlencmp(cmd, "video_switch") == 0) {
			res = video_outputsw_cycle();
			if (res)
				return res;
		} else if (strlencmp(cmd, "expand_toggle") == 0) {
			res = video_expand_toggle();
			if (res)
				return res;
		} else
			return -EINVAL;
	}

	if (enable || disable) {
		status = video_outputsw_get();
		if (status < 0)
			return status;
		res = video_outputsw_set((status & ~disable) | enable);
		if (res)
			return res;
	}

	return 0;
}

static struct ibm_struct video_driver_data = {
	.name = "video",
	.read = video_read,
	.write = video_write,
	.exit = video_exit,
};

#endif /* CONFIG_THINKPAD_ACPI_VIDEO */

/*************************************************************************
 * Light (thinklight) subdriver
 */

TPACPI_HANDLE(lght, root, "\\LGHT");	/* A21e, A2xm/p, T20-22, X20-21 */
TPACPI_HANDLE(ledb, ec, "LEDB");		/* G4x */

static int light_get_status(void)
{
	int status = 0;

	if (tp_features.light_status) {
		if (!acpi_evalf(ec_handle, &status, "KBLT", "d"))
			return -EIO;
		return (!!status);
	}

	return -ENXIO;
}

static int light_set_status(int status)
{
	int rc;

	if (tp_features.light) {
		if (cmos_handle) {
			rc = acpi_evalf(cmos_handle, NULL, NULL, "vd",
					(status)?
						TP_CMOS_THINKLIGHT_ON :
						TP_CMOS_THINKLIGHT_OFF);
		} else {
			rc = acpi_evalf(lght_handle, NULL, NULL, "vd",
					(status)? 1 : 0);
		}
		return (rc)? 0 : -EIO;
	}

	return -ENXIO;
}

static void light_set_status_worker(struct work_struct *work)
{
	struct tpacpi_led_classdev *data =
			container_of(work, struct tpacpi_led_classdev, work);

	if (likely(tpacpi_lifecycle == TPACPI_LIFE_RUNNING))
		light_set_status((data->new_state != TPACPI_LED_OFF));
}

static void light_sysfs_set(struct led_classdev *led_cdev,
			enum led_brightness brightness)
{
	struct tpacpi_led_classdev *data =
		container_of(led_cdev,
			     struct tpacpi_led_classdev,
			     led_classdev);
	data->new_state = (brightness != LED_OFF) ?
				TPACPI_LED_ON : TPACPI_LED_OFF;
	queue_work(tpacpi_wq, &data->work);
}

static enum led_brightness light_sysfs_get(struct led_classdev *led_cdev)
{
	return (light_get_status() == 1)? LED_FULL : LED_OFF;
}

static struct tpacpi_led_classdev tpacpi_led_thinklight = {
	.led_classdev = {
		.name		= "tpacpi::thinklight",
		.brightness_set	= &light_sysfs_set,
		.brightness_get	= &light_sysfs_get,
	}
};

static int __init light_init(struct ibm_init_struct *iibm)
{
	int rc;

	vdbg_printk(TPACPI_DBG_INIT, "initializing light subdriver\n");

	TPACPI_ACPIHANDLE_INIT(ledb);
	TPACPI_ACPIHANDLE_INIT(lght);
	TPACPI_ACPIHANDLE_INIT(cmos);
	INIT_WORK(&tpacpi_led_thinklight.work, light_set_status_worker);

	/* light not supported on 570, 600e/x, 770e, 770x, G4x, R30, R31 */
	tp_features.light = (cmos_handle || lght_handle) && !ledb_handle;

	if (tp_features.light)
		/* light status not supported on
		   570, 600e/x, 770e, 770x, G4x, R30, R31, R32, X20 */
		tp_features.light_status =
			acpi_evalf(ec_handle, NULL, "KBLT", "qv");

	vdbg_printk(TPACPI_DBG_INIT, "light is %s, light status is %s\n",
		str_supported(tp_features.light),
		str_supported(tp_features.light_status));

	if (!tp_features.light)
		return 1;

	rc = led_classdev_register(&tpacpi_pdev->dev,
				   &tpacpi_led_thinklight.led_classdev);

	if (rc < 0) {
		tp_features.light = 0;
		tp_features.light_status = 0;
	} else  {
		rc = 0;
	}

	return rc;
}

static void light_exit(void)
{
	led_classdev_unregister(&tpacpi_led_thinklight.led_classdev);
	if (work_pending(&tpacpi_led_thinklight.work))
		flush_workqueue(tpacpi_wq);
}

static int light_read(char *p)
{
	int len = 0;
	int status;

	if (!tp_features.light) {
		len += sprintf(p + len, "status:\t\tnot supported\n");
	} else if (!tp_features.light_status) {
		len += sprintf(p + len, "status:\t\tunknown\n");
		len += sprintf(p + len, "commands:\ton, off\n");
	} else {
		status = light_get_status();
		if (status < 0)
			return status;
		len += sprintf(p + len, "status:\t\t%s\n", onoff(status, 0));
		len += sprintf(p + len, "commands:\ton, off\n");
	}

	return len;
}

static int light_write(char *buf)
{
	char *cmd;
	int newstatus = 0;

	if (!tp_features.light)
		return -ENODEV;

	while ((cmd = next_cmd(&buf))) {
		if (strlencmp(cmd, "on") == 0) {
			newstatus = 1;
		} else if (strlencmp(cmd, "off") == 0) {
			newstatus = 0;
		} else
			return -EINVAL;
	}

	return light_set_status(newstatus);
}

static struct ibm_struct light_driver_data = {
	.name = "light",
	.read = light_read,
	.write = light_write,
	.exit = light_exit,
};

/*************************************************************************
 * CMOS subdriver
 */

/* sysfs cmos_command -------------------------------------------------- */
static ssize_t cmos_command_store(struct device *dev,
			    struct device_attribute *attr,
			    const char *buf, size_t count)
{
	unsigned long cmos_cmd;
	int res;

	if (parse_strtoul(buf, 21, &cmos_cmd))
		return -EINVAL;

	res = issue_thinkpad_cmos_command(cmos_cmd);
	return (res)? res : count;
}

static struct device_attribute dev_attr_cmos_command =
	__ATTR(cmos_command, S_IWUSR, NULL, cmos_command_store);

/* --------------------------------------------------------------------- */

static int __init cmos_init(struct ibm_init_struct *iibm)
{
	int res;

	vdbg_printk(TPACPI_DBG_INIT,
		"initializing cmos commands subdriver\n");

	TPACPI_ACPIHANDLE_INIT(cmos);

	vdbg_printk(TPACPI_DBG_INIT, "cmos commands are %s\n",
		str_supported(cmos_handle != NULL));

	res = device_create_file(&tpacpi_pdev->dev, &dev_attr_cmos_command);
	if (res)
		return res;

	return (cmos_handle)? 0 : 1;
}

static void cmos_exit(void)
{
	device_remove_file(&tpacpi_pdev->dev, &dev_attr_cmos_command);
}

static int cmos_read(char *p)
{
	int len = 0;

	/* cmos not supported on 570, 600e/x, 770e, 770x, A21e, A2xm/p,
	   R30, R31, T20-22, X20-21 */
	if (!cmos_handle)
		len += sprintf(p + len, "status:\t\tnot supported\n");
	else {
		len += sprintf(p + len, "status:\t\tsupported\n");
		len += sprintf(p + len, "commands:\t<cmd> (<cmd> is 0-21)\n");
	}

	return len;
}

static int cmos_write(char *buf)
{
	char *cmd;
	int cmos_cmd, res;

	while ((cmd = next_cmd(&buf))) {
		if (sscanf(cmd, "%u", &cmos_cmd) == 1 &&
		    cmos_cmd >= 0 && cmos_cmd <= 21) {
			/* cmos_cmd set */
		} else
			return -EINVAL;

		res = issue_thinkpad_cmos_command(cmos_cmd);
		if (res)
			return res;
	}

	return 0;
}

static struct ibm_struct cmos_driver_data = {
	.name = "cmos",
	.read = cmos_read,
	.write = cmos_write,
	.exit = cmos_exit,
};

/*************************************************************************
 * LED subdriver
 */

enum led_access_mode {
	TPACPI_LED_NONE = 0,
	TPACPI_LED_570,	/* 570 */
	TPACPI_LED_OLD,	/* 600e/x, 770e, 770x, A21e, A2xm/p, T20-22, X20-21 */
	TPACPI_LED_NEW,	/* all others */
};

enum {	/* For TPACPI_LED_OLD */
	TPACPI_LED_EC_HLCL = 0x0c,	/* EC reg to get led to power on */
	TPACPI_LED_EC_HLBL = 0x0d,	/* EC reg to blink a lit led */
	TPACPI_LED_EC_HLMS = 0x0e,	/* EC reg to select led to command */
};

static enum led_access_mode led_supported;

TPACPI_HANDLE(led, ec, "SLED",	/* 570 */
	   "SYSL",		/* 600e/x, 770e, 770x, A21e, A2xm/p, */
				/* T20-22, X20-21 */
	   "LED",		/* all others */
	   );			/* R30, R31 */

#define TPACPI_LED_NUMLEDS 16
static struct tpacpi_led_classdev *tpacpi_leds;
static enum led_status_t tpacpi_led_state_cache[TPACPI_LED_NUMLEDS];
static const char * const tpacpi_led_names[TPACPI_LED_NUMLEDS] = {
	/* there's a limit of 19 chars + NULL before 2.6.26 */
	"tpacpi::power",
	"tpacpi:orange:batt",
	"tpacpi:green:batt",
	"tpacpi::dock_active",
	"tpacpi::bay_active",
	"tpacpi::dock_batt",
	"tpacpi::unknown_led",
	"tpacpi::standby",
	"tpacpi::dock_status1",
	"tpacpi::dock_status2",
	"tpacpi::unknown_led2",
	"tpacpi::unknown_led3",
	"tpacpi::thinkvantage",
};
#define TPACPI_SAFE_LEDS	0x1081U

static inline bool tpacpi_is_led_restricted(const unsigned int led)
{
#ifdef CONFIG_THINKPAD_ACPI_UNSAFE_LEDS
	return false;
#else
	return (1U & (TPACPI_SAFE_LEDS >> led)) == 0;
#endif
}

static int led_get_status(const unsigned int led)
{
	int status;
	enum led_status_t led_s;

	switch (led_supported) {
	case TPACPI_LED_570:
		if (!acpi_evalf(ec_handle,
				&status, "GLED", "dd", 1 << led))
			return -EIO;
		led_s = (status == 0)?
				TPACPI_LED_OFF :
				((status == 1)?
					TPACPI_LED_ON :
					TPACPI_LED_BLINK);
		tpacpi_led_state_cache[led] = led_s;
		return led_s;
	default:
		return -ENXIO;
	}

	/* not reached */
}

static int led_set_status(const unsigned int led,
			  const enum led_status_t ledstatus)
{
	/* off, on, blink. Index is led_status_t */
	static const unsigned int led_sled_arg1[] = { 0, 1, 3 };
	static const unsigned int led_led_arg1[] = { 0, 0x80, 0xc0 };

	int rc = 0;

	switch (led_supported) {
	case TPACPI_LED_570:
		/* 570 */
		if (unlikely(led > 7))
			return -EINVAL;
		if (unlikely(tpacpi_is_led_restricted(led)))
			return -EPERM;
		if (!acpi_evalf(led_handle, NULL, NULL, "vdd",
				(1 << led), led_sled_arg1[ledstatus]))
			rc = -EIO;
		break;
	case TPACPI_LED_OLD:
		/* 600e/x, 770e, 770x, A21e, A2xm/p, T20-22, X20 */
		if (unlikely(led > 7))
			return -EINVAL;
		if (unlikely(tpacpi_is_led_restricted(led)))
			return -EPERM;
		rc = ec_write(TPACPI_LED_EC_HLMS, (1 << led));
		if (rc >= 0)
			rc = ec_write(TPACPI_LED_EC_HLBL,
				      (ledstatus == TPACPI_LED_BLINK) << led);
		if (rc >= 0)
			rc = ec_write(TPACPI_LED_EC_HLCL,
				      (ledstatus != TPACPI_LED_OFF) << led);
		break;
	case TPACPI_LED_NEW:
		/* all others */
		if (unlikely(led >= TPACPI_LED_NUMLEDS))
			return -EINVAL;
		if (unlikely(tpacpi_is_led_restricted(led)))
			return -EPERM;
		if (!acpi_evalf(led_handle, NULL, NULL, "vdd",
				led, led_led_arg1[ledstatus]))
			rc = -EIO;
		break;
	default:
		rc = -ENXIO;
	}

	if (!rc)
		tpacpi_led_state_cache[led] = ledstatus;

	return rc;
}

static void led_set_status_worker(struct work_struct *work)
{
	struct tpacpi_led_classdev *data =
		container_of(work, struct tpacpi_led_classdev, work);

	if (likely(tpacpi_lifecycle == TPACPI_LIFE_RUNNING))
		led_set_status(data->led, data->new_state);
}

static void led_sysfs_set(struct led_classdev *led_cdev,
			enum led_brightness brightness)
{
	struct tpacpi_led_classdev *data = container_of(led_cdev,
			     struct tpacpi_led_classdev, led_classdev);

	if (brightness == LED_OFF)
		data->new_state = TPACPI_LED_OFF;
	else if (tpacpi_led_state_cache[data->led] != TPACPI_LED_BLINK)
		data->new_state = TPACPI_LED_ON;
	else
		data->new_state = TPACPI_LED_BLINK;

	queue_work(tpacpi_wq, &data->work);
}

static int led_sysfs_blink_set(struct led_classdev *led_cdev,
			unsigned long *delay_on, unsigned long *delay_off)
{
	struct tpacpi_led_classdev *data = container_of(led_cdev,
			     struct tpacpi_led_classdev, led_classdev);

	/* Can we choose the flash rate? */
	if (*delay_on == 0 && *delay_off == 0) {
		/* yes. set them to the hardware blink rate (1 Hz) */
		*delay_on = 500; /* ms */
		*delay_off = 500; /* ms */
	} else if ((*delay_on != 500) || (*delay_off != 500))
		return -EINVAL;

	data->new_state = TPACPI_LED_BLINK;
	queue_work(tpacpi_wq, &data->work);

	return 0;
}

static enum led_brightness led_sysfs_get(struct led_classdev *led_cdev)
{
	int rc;

	struct tpacpi_led_classdev *data = container_of(led_cdev,
			     struct tpacpi_led_classdev, led_classdev);

	rc = led_get_status(data->led);

	if (rc == TPACPI_LED_OFF || rc < 0)
		rc = LED_OFF;	/* no error handling in led class :( */
	else
		rc = LED_FULL;

	return rc;
}

static void led_exit(void)
{
	unsigned int i;

	for (i = 0; i < TPACPI_LED_NUMLEDS; i++) {
		if (tpacpi_leds[i].led_classdev.name)
			led_classdev_unregister(&tpacpi_leds[i].led_classdev);
	}

	kfree(tpacpi_leds);
}

static int __init tpacpi_init_led(unsigned int led)
{
	int rc;

	tpacpi_leds[led].led = led;

	/* LEDs with no name don't get registered */
	if (!tpacpi_led_names[led])
		return 0;

	tpacpi_leds[led].led_classdev.brightness_set = &led_sysfs_set;
	tpacpi_leds[led].led_classdev.blink_set = &led_sysfs_blink_set;
	if (led_supported == TPACPI_LED_570)
		tpacpi_leds[led].led_classdev.brightness_get =
						&led_sysfs_get;

	tpacpi_leds[led].led_classdev.name = tpacpi_led_names[led];

	INIT_WORK(&tpacpi_leds[led].work, led_set_status_worker);

	rc = led_classdev_register(&tpacpi_pdev->dev,
				&tpacpi_leds[led].led_classdev);
	if (rc < 0)
		tpacpi_leds[led].led_classdev.name = NULL;

	return rc;
}

static const struct tpacpi_quirk led_useful_qtable[] __initconst = {
	TPACPI_Q_IBM('1', 'E', 0x009f), /* A30 */
	TPACPI_Q_IBM('1', 'N', 0x009f), /* A31 */
	TPACPI_Q_IBM('1', 'G', 0x009f), /* A31 */

	TPACPI_Q_IBM('1', 'I', 0x0097), /* T30 */
	TPACPI_Q_IBM('1', 'R', 0x0097), /* T40, T41, T42, R50, R51 */
	TPACPI_Q_IBM('7', '0', 0x0097), /* T43, R52 */
	TPACPI_Q_IBM('1', 'Y', 0x0097), /* T43 */
	TPACPI_Q_IBM('1', 'W', 0x0097), /* R50e */
	TPACPI_Q_IBM('1', 'V', 0x0097), /* R51 */
	TPACPI_Q_IBM('7', '8', 0x0097), /* R51e */
	TPACPI_Q_IBM('7', '6', 0x0097), /* R52 */

	TPACPI_Q_IBM('1', 'K', 0x00bf), /* X30 */
	TPACPI_Q_IBM('1', 'Q', 0x00bf), /* X31, X32 */
	TPACPI_Q_IBM('1', 'U', 0x00bf), /* X40 */
	TPACPI_Q_IBM('7', '4', 0x00bf), /* X41 */
	TPACPI_Q_IBM('7', '5', 0x00bf), /* X41t */

	TPACPI_Q_IBM('7', '9', 0x1f97), /* T60 (1) */
	TPACPI_Q_IBM('7', '7', 0x1f97), /* Z60* (1) */
	TPACPI_Q_IBM('7', 'F', 0x1f97), /* Z61* (1) */
	TPACPI_Q_IBM('7', 'B', 0x1fb7), /* X60 (1) */

	/* (1) - may have excess leds enabled on MSB */

	/* Defaults (order matters, keep last, don't reorder!) */
	{ /* Lenovo */
	  .vendor = PCI_VENDOR_ID_LENOVO,
	  .bios = TPACPI_MATCH_ANY, .ec = TPACPI_MATCH_ANY,
	  .quirks = 0x1fffU,
	},
	{ /* IBM ThinkPads with no EC version string */
	  .vendor = PCI_VENDOR_ID_IBM,
	  .bios = TPACPI_MATCH_ANY, .ec = TPACPI_MATCH_UNKNOWN,
	  .quirks = 0x00ffU,
	},
	{ /* IBM ThinkPads with EC version string */
	  .vendor = PCI_VENDOR_ID_IBM,
	  .bios = TPACPI_MATCH_ANY, .ec = TPACPI_MATCH_ANY,
	  .quirks = 0x00bfU,
	},
};

#undef TPACPI_LEDQ_IBM
#undef TPACPI_LEDQ_LNV

static int __init led_init(struct ibm_init_struct *iibm)
{
	unsigned int i;
	int rc;
	unsigned long useful_leds;

	vdbg_printk(TPACPI_DBG_INIT, "initializing LED subdriver\n");

	TPACPI_ACPIHANDLE_INIT(led);

	if (!led_handle)
		/* led not supported on R30, R31 */
		led_supported = TPACPI_LED_NONE;
	else if (strlencmp(led_path, "SLED") == 0)
		/* 570 */
		led_supported = TPACPI_LED_570;
	else if (strlencmp(led_path, "SYSL") == 0)
		/* 600e/x, 770e, 770x, A21e, A2xm/p, T20-22, X20-21 */
		led_supported = TPACPI_LED_OLD;
	else
		/* all others */
		led_supported = TPACPI_LED_NEW;

	vdbg_printk(TPACPI_DBG_INIT, "LED commands are %s, mode %d\n",
		str_supported(led_supported), led_supported);

	if (led_supported == TPACPI_LED_NONE)
		return 1;

	tpacpi_leds = kzalloc(sizeof(*tpacpi_leds) * TPACPI_LED_NUMLEDS,
			      GFP_KERNEL);
	if (!tpacpi_leds) {
		printk(TPACPI_ERR "Out of memory for LED data\n");
		return -ENOMEM;
	}

	useful_leds = tpacpi_check_quirks(led_useful_qtable,
					  ARRAY_SIZE(led_useful_qtable));

	for (i = 0; i < TPACPI_LED_NUMLEDS; i++) {
		if (!tpacpi_is_led_restricted(i) &&
		    test_bit(i, &useful_leds)) {
			rc = tpacpi_init_led(i);
			if (rc < 0) {
				led_exit();
				return rc;
			}
		}
	}

#ifdef CONFIG_THINKPAD_ACPI_UNSAFE_LEDS
	printk(TPACPI_NOTICE
		"warning: userspace override of important "
		"firmware LEDs is enabled\n");
#endif
	return 0;
}

#define str_led_status(s) \
	((s) == TPACPI_LED_OFF ? "off" : \
		((s) == TPACPI_LED_ON ? "on" : "blinking"))

static int led_read(char *p)
{
	int len = 0;

	if (!led_supported) {
		len += sprintf(p + len, "status:\t\tnot supported\n");
		return len;
	}
	len += sprintf(p + len, "status:\t\tsupported\n");

	if (led_supported == TPACPI_LED_570) {
		/* 570 */
		int i, status;
		for (i = 0; i < 8; i++) {
			status = led_get_status(i);
			if (status < 0)
				return -EIO;
			len += sprintf(p + len, "%d:\t\t%s\n",
				       i, str_led_status(status));
		}
	}

	len += sprintf(p + len, "commands:\t"
		       "<led> on, <led> off, <led> blink (<led> is 0-15)\n");

	return len;
}

static int led_write(char *buf)
{
	char *cmd;
	int led, rc;
	enum led_status_t s;

	if (!led_supported)
		return -ENODEV;

	while ((cmd = next_cmd(&buf))) {
		if (sscanf(cmd, "%d", &led) != 1 || led < 0 || led > 15)
			return -EINVAL;

		if (strstr(cmd, "off")) {
			s = TPACPI_LED_OFF;
		} else if (strstr(cmd, "on")) {
			s = TPACPI_LED_ON;
		} else if (strstr(cmd, "blink")) {
			s = TPACPI_LED_BLINK;
		} else {
			return -EINVAL;
		}

		rc = led_set_status(led, s);
		if (rc < 0)
			return rc;
	}

	return 0;
}

static struct ibm_struct led_driver_data = {
	.name = "led",
	.read = led_read,
	.write = led_write,
	.exit = led_exit,
};

/*************************************************************************
 * Beep subdriver
 */

TPACPI_HANDLE(beep, ec, "BEEP");	/* all except R30, R31 */

#define TPACPI_BEEP_Q1 0x0001

static const struct tpacpi_quirk beep_quirk_table[] __initconst = {
	TPACPI_Q_IBM('I', 'M', TPACPI_BEEP_Q1), /* 570 */
	TPACPI_Q_IBM('I', 'U', TPACPI_BEEP_Q1), /* 570E - unverified */
};

static int __init beep_init(struct ibm_init_struct *iibm)
{
	unsigned long quirks;

	vdbg_printk(TPACPI_DBG_INIT, "initializing beep subdriver\n");

	TPACPI_ACPIHANDLE_INIT(beep);

	vdbg_printk(TPACPI_DBG_INIT, "beep is %s\n",
		str_supported(beep_handle != NULL));

	quirks = tpacpi_check_quirks(beep_quirk_table,
				     ARRAY_SIZE(beep_quirk_table));

	tp_features.beep_needs_two_args = !!(quirks & TPACPI_BEEP_Q1);

	return (beep_handle)? 0 : 1;
}

static int beep_read(char *p)
{
	int len = 0;

	if (!beep_handle)
		len += sprintf(p + len, "status:\t\tnot supported\n");
	else {
		len += sprintf(p + len, "status:\t\tsupported\n");
		len += sprintf(p + len, "commands:\t<cmd> (<cmd> is 0-17)\n");
	}

	return len;
}

static int beep_write(char *buf)
{
	char *cmd;
	int beep_cmd;

	if (!beep_handle)
		return -ENODEV;

	while ((cmd = next_cmd(&buf))) {
		if (sscanf(cmd, "%u", &beep_cmd) == 1 &&
		    beep_cmd >= 0 && beep_cmd <= 17) {
			/* beep_cmd set */
		} else
			return -EINVAL;
		if (tp_features.beep_needs_two_args) {
			if (!acpi_evalf(beep_handle, NULL, NULL, "vdd",
					beep_cmd, 0))
				return -EIO;
		} else {
			if (!acpi_evalf(beep_handle, NULL, NULL, "vd",
					beep_cmd))
				return -EIO;
		}
	}

	return 0;
}

static struct ibm_struct beep_driver_data = {
	.name = "beep",
	.read = beep_read,
	.write = beep_write,
};

/*************************************************************************
 * Thermal subdriver
 */

enum thermal_access_mode {
	TPACPI_THERMAL_NONE = 0,	/* No thermal support */
	TPACPI_THERMAL_ACPI_TMP07,	/* Use ACPI TMP0-7 */
	TPACPI_THERMAL_ACPI_UPDT,	/* Use ACPI TMP0-7 with UPDT */
	TPACPI_THERMAL_TPEC_8,		/* Use ACPI EC regs, 8 sensors */
	TPACPI_THERMAL_TPEC_16,		/* Use ACPI EC regs, 16 sensors */
};

enum { /* TPACPI_THERMAL_TPEC_* */
	TP_EC_THERMAL_TMP0 = 0x78,	/* ACPI EC regs TMP 0..7 */
	TP_EC_THERMAL_TMP8 = 0xC0,	/* ACPI EC regs TMP 8..15 */
	TP_EC_THERMAL_TMP_NA = -128,	/* ACPI EC sensor not available */
};

#define TPACPI_MAX_THERMAL_SENSORS 16	/* Max thermal sensors supported */
struct ibm_thermal_sensors_struct {
	s32 temp[TPACPI_MAX_THERMAL_SENSORS];
};

static enum thermal_access_mode thermal_read_mode;

/* idx is zero-based */
static int thermal_get_sensor(int idx, s32 *value)
{
	int t;
	s8 tmp;
	char tmpi[5];

	t = TP_EC_THERMAL_TMP0;

	switch (thermal_read_mode) {
#if TPACPI_MAX_THERMAL_SENSORS >= 16
	case TPACPI_THERMAL_TPEC_16:
		if (idx >= 8 && idx <= 15) {
			t = TP_EC_THERMAL_TMP8;
			idx -= 8;
		}
		/* fallthrough */
#endif
	case TPACPI_THERMAL_TPEC_8:
		if (idx <= 7) {
			if (!acpi_ec_read(t + idx, &tmp))
				return -EIO;
			*value = tmp * 1000;
			return 0;
		}
		break;

	case TPACPI_THERMAL_ACPI_UPDT:
		if (idx <= 7) {
			snprintf(tmpi, sizeof(tmpi), "TMP%c", '0' + idx);
			if (!acpi_evalf(ec_handle, NULL, "UPDT", "v"))
				return -EIO;
			if (!acpi_evalf(ec_handle, &t, tmpi, "d"))
				return -EIO;
			*value = (t - 2732) * 100;
			return 0;
		}
		break;

	case TPACPI_THERMAL_ACPI_TMP07:
		if (idx <= 7) {
			snprintf(tmpi, sizeof(tmpi), "TMP%c", '0' + idx);
			if (!acpi_evalf(ec_handle, &t, tmpi, "d"))
				return -EIO;
			if (t > 127 || t < -127)
				t = TP_EC_THERMAL_TMP_NA;
			*value = t * 1000;
			return 0;
		}
		break;

	case TPACPI_THERMAL_NONE:
	default:
		return -ENOSYS;
	}

	return -EINVAL;
}

static int thermal_get_sensors(struct ibm_thermal_sensors_struct *s)
{
	int res, i;
	int n;

	n = 8;
	i = 0;

	if (!s)
		return -EINVAL;

	if (thermal_read_mode == TPACPI_THERMAL_TPEC_16)
		n = 16;

	for (i = 0 ; i < n; i++) {
		res = thermal_get_sensor(i, &s->temp[i]);
		if (res)
			return res;
	}

	return n;
}

/* sysfs temp##_input -------------------------------------------------- */

static ssize_t thermal_temp_input_show(struct device *dev,
			   struct device_attribute *attr,
			   char *buf)
{
	struct sensor_device_attribute *sensor_attr =
					to_sensor_dev_attr(attr);
	int idx = sensor_attr->index;
	s32 value;
	int res;

	res = thermal_get_sensor(idx, &value);
	if (res)
		return res;
	if (value == TP_EC_THERMAL_TMP_NA * 1000)
		return -ENXIO;

	return snprintf(buf, PAGE_SIZE, "%d\n", value);
}

#define THERMAL_SENSOR_ATTR_TEMP(_idxA, _idxB) \
	 SENSOR_ATTR(temp##_idxA##_input, S_IRUGO, \
		     thermal_temp_input_show, NULL, _idxB)

static struct sensor_device_attribute sensor_dev_attr_thermal_temp_input[] = {
	THERMAL_SENSOR_ATTR_TEMP(1, 0),
	THERMAL_SENSOR_ATTR_TEMP(2, 1),
	THERMAL_SENSOR_ATTR_TEMP(3, 2),
	THERMAL_SENSOR_ATTR_TEMP(4, 3),
	THERMAL_SENSOR_ATTR_TEMP(5, 4),
	THERMAL_SENSOR_ATTR_TEMP(6, 5),
	THERMAL_SENSOR_ATTR_TEMP(7, 6),
	THERMAL_SENSOR_ATTR_TEMP(8, 7),
	THERMAL_SENSOR_ATTR_TEMP(9, 8),
	THERMAL_SENSOR_ATTR_TEMP(10, 9),
	THERMAL_SENSOR_ATTR_TEMP(11, 10),
	THERMAL_SENSOR_ATTR_TEMP(12, 11),
	THERMAL_SENSOR_ATTR_TEMP(13, 12),
	THERMAL_SENSOR_ATTR_TEMP(14, 13),
	THERMAL_SENSOR_ATTR_TEMP(15, 14),
	THERMAL_SENSOR_ATTR_TEMP(16, 15),
};

#define THERMAL_ATTRS(X) \
	&sensor_dev_attr_thermal_temp_input[X].dev_attr.attr

static struct attribute *thermal_temp_input_attr[] = {
	THERMAL_ATTRS(8),
	THERMAL_ATTRS(9),
	THERMAL_ATTRS(10),
	THERMAL_ATTRS(11),
	THERMAL_ATTRS(12),
	THERMAL_ATTRS(13),
	THERMAL_ATTRS(14),
	THERMAL_ATTRS(15),
	THERMAL_ATTRS(0),
	THERMAL_ATTRS(1),
	THERMAL_ATTRS(2),
	THERMAL_ATTRS(3),
	THERMAL_ATTRS(4),
	THERMAL_ATTRS(5),
	THERMAL_ATTRS(6),
	THERMAL_ATTRS(7),
	NULL
};

static const struct attribute_group thermal_temp_input16_group = {
	.attrs = thermal_temp_input_attr
};

static const struct attribute_group thermal_temp_input8_group = {
	.attrs = &thermal_temp_input_attr[8]
};

#undef THERMAL_SENSOR_ATTR_TEMP
#undef THERMAL_ATTRS

/* --------------------------------------------------------------------- */

static int __init thermal_init(struct ibm_init_struct *iibm)
{
	u8 t, ta1, ta2;
	int i;
	int acpi_tmp7;
	int res;

	vdbg_printk(TPACPI_DBG_INIT, "initializing thermal subdriver\n");

	acpi_tmp7 = acpi_evalf(ec_handle, NULL, "TMP7", "qv");

	if (thinkpad_id.ec_model) {
		/*
		 * Direct EC access mode: sensors at registers
		 * 0x78-0x7F, 0xC0-0xC7.  Registers return 0x00 for
		 * non-implemented, thermal sensors return 0x80 when
		 * not available
		 */

		ta1 = ta2 = 0;
		for (i = 0; i < 8; i++) {
			if (acpi_ec_read(TP_EC_THERMAL_TMP0 + i, &t)) {
				ta1 |= t;
			} else {
				ta1 = 0;
				break;
			}
			if (acpi_ec_read(TP_EC_THERMAL_TMP8 + i, &t)) {
				ta2 |= t;
			} else {
				ta1 = 0;
				break;
			}
		}
		if (ta1 == 0) {
			/* This is sheer paranoia, but we handle it anyway */
			if (acpi_tmp7) {
				printk(TPACPI_ERR
				       "ThinkPad ACPI EC access misbehaving, "
				       "falling back to ACPI TMPx access "
				       "mode\n");
				thermal_read_mode = TPACPI_THERMAL_ACPI_TMP07;
			} else {
				printk(TPACPI_ERR
				       "ThinkPad ACPI EC access misbehaving, "
				       "disabling thermal sensors access\n");
				thermal_read_mode = TPACPI_THERMAL_NONE;
			}
		} else {
			thermal_read_mode =
			    (ta2 != 0) ?
			    TPACPI_THERMAL_TPEC_16 : TPACPI_THERMAL_TPEC_8;
		}
	} else if (acpi_tmp7) {
		if (acpi_evalf(ec_handle, NULL, "UPDT", "qv")) {
			/* 600e/x, 770e, 770x */
			thermal_read_mode = TPACPI_THERMAL_ACPI_UPDT;
		} else {
			/* Standard ACPI TMPx access, max 8 sensors */
			thermal_read_mode = TPACPI_THERMAL_ACPI_TMP07;
		}
	} else {
		/* temperatures not supported on 570, G4x, R30, R31, R32 */
		thermal_read_mode = TPACPI_THERMAL_NONE;
	}

	vdbg_printk(TPACPI_DBG_INIT, "thermal is %s, mode %d\n",
		str_supported(thermal_read_mode != TPACPI_THERMAL_NONE),
		thermal_read_mode);

	switch (thermal_read_mode) {
	case TPACPI_THERMAL_TPEC_16:
		res = sysfs_create_group(&tpacpi_sensors_pdev->dev.kobj,
				&thermal_temp_input16_group);
		if (res)
			return res;
		break;
	case TPACPI_THERMAL_TPEC_8:
	case TPACPI_THERMAL_ACPI_TMP07:
	case TPACPI_THERMAL_ACPI_UPDT:
		res = sysfs_create_group(&tpacpi_sensors_pdev->dev.kobj,
				&thermal_temp_input8_group);
		if (res)
			return res;
		break;
	case TPACPI_THERMAL_NONE:
	default:
		return 1;
	}

	return 0;
}

static void thermal_exit(void)
{
	switch (thermal_read_mode) {
	case TPACPI_THERMAL_TPEC_16:
		sysfs_remove_group(&tpacpi_sensors_pdev->dev.kobj,
				   &thermal_temp_input16_group);
		break;
	case TPACPI_THERMAL_TPEC_8:
	case TPACPI_THERMAL_ACPI_TMP07:
	case TPACPI_THERMAL_ACPI_UPDT:
		sysfs_remove_group(&tpacpi_sensors_pdev->dev.kobj,
				   &thermal_temp_input16_group);
		break;
	case TPACPI_THERMAL_NONE:
	default:
		break;
	}
}

static int thermal_read(char *p)
{
	int len = 0;
	int n, i;
	struct ibm_thermal_sensors_struct t;

	n = thermal_get_sensors(&t);
	if (unlikely(n < 0))
		return n;

	len += sprintf(p + len, "temperatures:\t");

	if (n > 0) {
		for (i = 0; i < (n - 1); i++)
			len += sprintf(p + len, "%d ", t.temp[i] / 1000);
		len += sprintf(p + len, "%d\n", t.temp[i] / 1000);
	} else
		len += sprintf(p + len, "not supported\n");

	return len;
}

static struct ibm_struct thermal_driver_data = {
	.name = "thermal",
	.read = thermal_read,
	.exit = thermal_exit,
};

/*************************************************************************
 * EC Dump subdriver
 */

static u8 ecdump_regs[256];

static int ecdump_read(char *p)
{
	int len = 0;
	int i, j;
	u8 v;

	len += sprintf(p + len, "EC      "
		       " +00 +01 +02 +03 +04 +05 +06 +07"
		       " +08 +09 +0a +0b +0c +0d +0e +0f\n");
	for (i = 0; i < 256; i += 16) {
		len += sprintf(p + len, "EC 0x%02x:", i);
		for (j = 0; j < 16; j++) {
			if (!acpi_ec_read(i + j, &v))
				break;
			if (v != ecdump_regs[i + j])
				len += sprintf(p + len, " *%02x", v);
			else
				len += sprintf(p + len, "  %02x", v);
			ecdump_regs[i + j] = v;
		}
		len += sprintf(p + len, "\n");
		if (j != 16)
			break;
	}

	/* These are way too dangerous to advertise openly... */
#if 0
	len += sprintf(p + len, "commands:\t0x<offset> 0x<value>"
		       " (<offset> is 00-ff, <value> is 00-ff)\n");
	len += sprintf(p + len, "commands:\t0x<offset> <value>  "
		       " (<offset> is 00-ff, <value> is 0-255)\n");
#endif
	return len;
}

static int ecdump_write(char *buf)
{
	char *cmd;
	int i, v;

	while ((cmd = next_cmd(&buf))) {
		if (sscanf(cmd, "0x%x 0x%x", &i, &v) == 2) {
			/* i and v set */
		} else if (sscanf(cmd, "0x%x %u", &i, &v) == 2) {
			/* i and v set */
		} else
			return -EINVAL;
		if (i >= 0 && i < 256 && v >= 0 && v < 256) {
			if (!acpi_ec_write(i, v))
				return -EIO;
		} else
			return -EINVAL;
	}

	return 0;
}

static struct ibm_struct ecdump_driver_data = {
	.name = "ecdump",
	.read = ecdump_read,
	.write = ecdump_write,
	.flags.experimental = 1,
};

/*************************************************************************
 * Backlight/brightness subdriver
 */

#define TPACPI_BACKLIGHT_DEV_NAME "thinkpad_screen"

/*
 * ThinkPads can read brightness from two places: EC HBRV (0x31), or
 * CMOS NVRAM byte 0x5E, bits 0-3.
 *
 * EC HBRV (0x31) has the following layout
 *   Bit 7: unknown function
 *   Bit 6: unknown function
 *   Bit 5: Z: honour scale changes, NZ: ignore scale changes
 *   Bit 4: must be set to zero to avoid problems
 *   Bit 3-0: backlight brightness level
 *
 * brightness_get_raw returns status data in the HBRV layout
 *
 * WARNING: The X61 has been verified to use HBRV for something else, so
 * this should be used _only_ on IBM ThinkPads, and maybe with some careful
 * testing on the very early *60 Lenovo models...
 */

enum {
	TP_EC_BACKLIGHT = 0x31,

	/* TP_EC_BACKLIGHT bitmasks */
	TP_EC_BACKLIGHT_LVLMSK = 0x1F,
	TP_EC_BACKLIGHT_CMDMSK = 0xE0,
	TP_EC_BACKLIGHT_MAPSW = 0x20,
};

enum tpacpi_brightness_access_mode {
	TPACPI_BRGHT_MODE_AUTO = 0,	/* Not implemented yet */
	TPACPI_BRGHT_MODE_EC,		/* EC control */
	TPACPI_BRGHT_MODE_UCMS_STEP,	/* UCMS step-based control */
	TPACPI_BRGHT_MODE_ECNVRAM,	/* EC control w/ NVRAM store */
	TPACPI_BRGHT_MODE_MAX
};

static struct backlight_device *ibm_backlight_device;

static enum tpacpi_brightness_access_mode brightness_mode =
		TPACPI_BRGHT_MODE_MAX;

static unsigned int brightness_enable = 2; /* 2 = auto, 0 = no, 1 = yes */

static struct mutex brightness_mutex;

/* NVRAM brightness access,
 * call with brightness_mutex held! */
static unsigned int tpacpi_brightness_nvram_get(void)
{
	u8 lnvram;

	lnvram = (nvram_read_byte(TP_NVRAM_ADDR_BRIGHTNESS)
		  & TP_NVRAM_MASK_LEVEL_BRIGHTNESS)
		  >> TP_NVRAM_POS_LEVEL_BRIGHTNESS;
	lnvram &= (tp_features.bright_16levels) ? 0x0f : 0x07;

	return lnvram;
}

static void tpacpi_brightness_checkpoint_nvram(void)
{
	u8 lec = 0;
	u8 b_nvram;

	if (brightness_mode != TPACPI_BRGHT_MODE_ECNVRAM)
		return;

	vdbg_printk(TPACPI_DBG_BRGHT,
		"trying to checkpoint backlight level to NVRAM...\n");

	if (mutex_lock_killable(&brightness_mutex) < 0)
		return;

	if (unlikely(!acpi_ec_read(TP_EC_BACKLIGHT, &lec)))
		goto unlock;
	lec &= TP_EC_BACKLIGHT_LVLMSK;
	b_nvram = nvram_read_byte(TP_NVRAM_ADDR_BRIGHTNESS);

	if (lec != ((b_nvram & TP_NVRAM_MASK_LEVEL_BRIGHTNESS)
			     >> TP_NVRAM_POS_LEVEL_BRIGHTNESS)) {
		/* NVRAM needs update */
		b_nvram &= ~(TP_NVRAM_MASK_LEVEL_BRIGHTNESS <<
				TP_NVRAM_POS_LEVEL_BRIGHTNESS);
		b_nvram |= lec;
		nvram_write_byte(b_nvram, TP_NVRAM_ADDR_BRIGHTNESS);
		dbg_printk(TPACPI_DBG_BRGHT,
			   "updated NVRAM backlight level to %u (0x%02x)\n",
			   (unsigned int) lec, (unsigned int) b_nvram);
	} else
		vdbg_printk(TPACPI_DBG_BRGHT,
			   "NVRAM backlight level already is %u (0x%02x)\n",
			   (unsigned int) lec, (unsigned int) b_nvram);

unlock:
	mutex_unlock(&brightness_mutex);
}


/* call with brightness_mutex held! */
static int tpacpi_brightness_get_raw(int *status)
{
	u8 lec = 0;

	switch (brightness_mode) {
	case TPACPI_BRGHT_MODE_UCMS_STEP:
		*status = tpacpi_brightness_nvram_get();
		return 0;
	case TPACPI_BRGHT_MODE_EC:
	case TPACPI_BRGHT_MODE_ECNVRAM:
		if (unlikely(!acpi_ec_read(TP_EC_BACKLIGHT, &lec)))
			return -EIO;
		*status = lec;
		return 0;
	default:
		return -ENXIO;
	}
}

/* call with brightness_mutex held! */
/* do NOT call with illegal backlight level value */
static int tpacpi_brightness_set_ec(unsigned int value)
{
	u8 lec = 0;

	if (unlikely(!acpi_ec_read(TP_EC_BACKLIGHT, &lec)))
		return -EIO;

	if (unlikely(!acpi_ec_write(TP_EC_BACKLIGHT,
				(lec & TP_EC_BACKLIGHT_CMDMSK) |
				(value & TP_EC_BACKLIGHT_LVLMSK))))
		return -EIO;

	return 0;
}

/* call with brightness_mutex held! */
static int tpacpi_brightness_set_ucmsstep(unsigned int value)
{
	int cmos_cmd, inc;
	unsigned int current_value, i;

	current_value = tpacpi_brightness_nvram_get();

	if (value == current_value)
		return 0;

	cmos_cmd = (value > current_value) ?
			TP_CMOS_BRIGHTNESS_UP :
			TP_CMOS_BRIGHTNESS_DOWN;
	inc = (value > current_value) ? 1 : -1;

	for (i = current_value; i != value; i += inc)
		if (issue_thinkpad_cmos_command(cmos_cmd))
			return -EIO;

	return 0;
}

/* May return EINTR which can always be mapped to ERESTARTSYS */
static int brightness_set(unsigned int value)
{
	int res;

	if (value > ((tp_features.bright_16levels)? 15 : 7) ||
	    value < 0)
		return -EINVAL;

	vdbg_printk(TPACPI_DBG_BRGHT,
			"set backlight level to %d\n", value);

	res = mutex_lock_killable(&brightness_mutex);
	if (res < 0)
		return res;

	switch (brightness_mode) {
	case TPACPI_BRGHT_MODE_EC:
	case TPACPI_BRGHT_MODE_ECNVRAM:
		res = tpacpi_brightness_set_ec(value);
		break;
	case TPACPI_BRGHT_MODE_UCMS_STEP:
		res = tpacpi_brightness_set_ucmsstep(value);
		break;
	default:
		res = -ENXIO;
	}

	mutex_unlock(&brightness_mutex);
	return res;
}

/* sysfs backlight class ----------------------------------------------- */

static int brightness_update_status(struct backlight_device *bd)
{
	unsigned int level =
		(bd->props.fb_blank == FB_BLANK_UNBLANK &&
		 bd->props.power == FB_BLANK_UNBLANK) ?
				bd->props.brightness : 0;

	dbg_printk(TPACPI_DBG_BRGHT,
			"backlight: attempt to set level to %d\n",
			level);

	/* it is the backlight class's job (caller) to handle
	 * EINTR and other errors properly */
	return brightness_set(level);
}

static int brightness_get(struct backlight_device *bd)
{
	int status, res;

	res = mutex_lock_killable(&brightness_mutex);
	if (res < 0)
		return 0;

	res = tpacpi_brightness_get_raw(&status);

	mutex_unlock(&brightness_mutex);

	if (res < 0)
		return 0;

	return status & TP_EC_BACKLIGHT_LVLMSK;
}

static struct backlight_ops ibm_backlight_data = {
	.get_brightness = brightness_get,
	.update_status  = brightness_update_status,
};

/* --------------------------------------------------------------------- */

/*
 * These are only useful for models that have only one possibility
 * of GPU.  If the BIOS model handles both ATI and Intel, don't use
 * these quirks.
 */
#define TPACPI_BRGHT_Q_NOEC	0x0001	/* Must NOT use EC HBRV */
#define TPACPI_BRGHT_Q_EC	0x0002  /* Should or must use EC HBRV */
#define TPACPI_BRGHT_Q_ASK	0x8000	/* Ask for user report */

static const struct tpacpi_quirk brightness_quirk_table[] __initconst = {
	/* Models with ATI GPUs known to require ECNVRAM mode */
	TPACPI_Q_IBM('1', 'Y', TPACPI_BRGHT_Q_EC),	/* T43/p ATI */

	/* Models with ATI GPUs that can use ECNVRAM */
	TPACPI_Q_IBM('1', 'R', TPACPI_BRGHT_Q_EC),
	TPACPI_Q_IBM('1', 'Q', TPACPI_BRGHT_Q_ASK|TPACPI_BRGHT_Q_EC),
	TPACPI_Q_IBM('7', '6', TPACPI_BRGHT_Q_ASK|TPACPI_BRGHT_Q_EC),
	TPACPI_Q_IBM('7', '8', TPACPI_BRGHT_Q_ASK|TPACPI_BRGHT_Q_EC),

	/* Models with Intel Extreme Graphics 2 */
	TPACPI_Q_IBM('1', 'U', TPACPI_BRGHT_Q_NOEC),
	TPACPI_Q_IBM('1', 'V', TPACPI_BRGHT_Q_ASK|TPACPI_BRGHT_Q_NOEC),
	TPACPI_Q_IBM('1', 'W', TPACPI_BRGHT_Q_ASK|TPACPI_BRGHT_Q_NOEC),

	/* Models with Intel GMA900 */
	TPACPI_Q_IBM('7', '0', TPACPI_BRGHT_Q_NOEC),	/* T43, R52 */
	TPACPI_Q_IBM('7', '4', TPACPI_BRGHT_Q_NOEC),	/* X41 */
	TPACPI_Q_IBM('7', '5', TPACPI_BRGHT_Q_NOEC),	/* X41 Tablet */
};

static int __init brightness_init(struct ibm_init_struct *iibm)
{
	int b;
	unsigned long quirks;

	vdbg_printk(TPACPI_DBG_INIT, "initializing brightness subdriver\n");

	mutex_init(&brightness_mutex);

	quirks = tpacpi_check_quirks(brightness_quirk_table,
				ARRAY_SIZE(brightness_quirk_table));

	/*
	 * We always attempt to detect acpi support, so as to switch
	 * Lenovo Vista BIOS to ACPI brightness mode even if we are not
	 * going to publish a backlight interface
	 */
	b = tpacpi_check_std_acpi_brightness_support();
	if (b > 0) {

		if (acpi_video_backlight_support()) {
			if (brightness_enable > 1) {
				printk(TPACPI_NOTICE
				       "Standard ACPI backlight interface "
				       "available, not loading native one.\n");
				return 1;
			} else if (brightness_enable == 1) {
				printk(TPACPI_NOTICE
				       "Backlight control force enabled, even if standard "
				       "ACPI backlight interface is available\n");
			}
		} else {
			if (brightness_enable > 1) {
				printk(TPACPI_NOTICE
				       "Standard ACPI backlight interface not "
				       "available, thinkpad_acpi native "
				       "brightness control enabled\n");
			}
		}
	}

	if (!brightness_enable) {
		dbg_printk(TPACPI_DBG_INIT | TPACPI_DBG_BRGHT,
			   "brightness support disabled by "
			   "module parameter\n");
		return 1;
	}

	if (b > 16) {
		printk(TPACPI_ERR
		       "Unsupported brightness interface, "
		       "please contact %s\n", TPACPI_MAIL);
		return 1;
	}
	if (b == 16)
		tp_features.bright_16levels = 1;

	/*
	 * Check for module parameter bogosity, note that we
	 * init brightness_mode to TPACPI_BRGHT_MODE_MAX in order to be
	 * able to detect "unspecified"
	 */
	if (brightness_mode > TPACPI_BRGHT_MODE_MAX)
		return -EINVAL;

	/* TPACPI_BRGHT_MODE_AUTO not implemented yet, just use default */
	if (brightness_mode == TPACPI_BRGHT_MODE_AUTO ||
	    brightness_mode == TPACPI_BRGHT_MODE_MAX) {
		if (quirks & TPACPI_BRGHT_Q_EC)
			brightness_mode = TPACPI_BRGHT_MODE_ECNVRAM;
		else
			brightness_mode = TPACPI_BRGHT_MODE_UCMS_STEP;

		dbg_printk(TPACPI_DBG_BRGHT,
			   "driver auto-selected brightness_mode=%d\n",
			   brightness_mode);
	}

	/* Safety */
	if (thinkpad_id.vendor != PCI_VENDOR_ID_IBM &&
	    (brightness_mode == TPACPI_BRGHT_MODE_ECNVRAM ||
	     brightness_mode == TPACPI_BRGHT_MODE_EC))
		return -EINVAL;

	if (tpacpi_brightness_get_raw(&b) < 0)
		return 1;

	if (tp_features.bright_16levels)
		printk(TPACPI_INFO
		       "detected a 16-level brightness capable ThinkPad\n");

	ibm_backlight_device = backlight_device_register(
					TPACPI_BACKLIGHT_DEV_NAME, NULL, NULL,
					&ibm_backlight_data);
	if (IS_ERR(ibm_backlight_device)) {
		int rc = PTR_ERR(ibm_backlight_device);
		ibm_backlight_device = NULL;
		printk(TPACPI_ERR "Could not register backlight device\n");
		return rc;
	}
	vdbg_printk(TPACPI_DBG_INIT | TPACPI_DBG_BRGHT,
			"brightness is supported\n");

	if (quirks & TPACPI_BRGHT_Q_ASK) {
		printk(TPACPI_NOTICE
			"brightness: will use unverified default: "
			"brightness_mode=%d\n", brightness_mode);
		printk(TPACPI_NOTICE
			"brightness: please report to %s whether it works well "
			"or not on your ThinkPad\n", TPACPI_MAIL);
	}

	ibm_backlight_device->props.max_brightness =
				(tp_features.bright_16levels)? 15 : 7;
	ibm_backlight_device->props.brightness = b & TP_EC_BACKLIGHT_LVLMSK;
	backlight_update_status(ibm_backlight_device);

	return 0;
}

static void brightness_suspend(pm_message_t state)
{
	tpacpi_brightness_checkpoint_nvram();
}

static void brightness_shutdown(void)
{
	tpacpi_brightness_checkpoint_nvram();
}

static void brightness_exit(void)
{
	if (ibm_backlight_device) {
		vdbg_printk(TPACPI_DBG_EXIT | TPACPI_DBG_BRGHT,
			    "calling backlight_device_unregister()\n");
		backlight_device_unregister(ibm_backlight_device);
	}

	tpacpi_brightness_checkpoint_nvram();
}

static int brightness_read(char *p)
{
	int len = 0;
	int level;

	level = brightness_get(NULL);
	if (level < 0) {
		len += sprintf(p + len, "level:\t\tunreadable\n");
	} else {
		len += sprintf(p + len, "level:\t\t%d\n", level);
		len += sprintf(p + len, "commands:\tup, down\n");
		len += sprintf(p + len, "commands:\tlevel <level>"
			       " (<level> is 0-%d)\n",
			       (tp_features.bright_16levels) ? 15 : 7);
	}

	return len;
}

static int brightness_write(char *buf)
{
	int level;
	int rc;
	char *cmd;
	int max_level = (tp_features.bright_16levels) ? 15 : 7;

	level = brightness_get(NULL);
	if (level < 0)
		return level;

	while ((cmd = next_cmd(&buf))) {
		if (strlencmp(cmd, "up") == 0) {
			if (level < max_level)
				level++;
		} else if (strlencmp(cmd, "down") == 0) {
			if (level > 0)
				level--;
		} else if (sscanf(cmd, "level %d", &level) == 1 &&
			   level >= 0 && level <= max_level) {
			/* new level set */
		} else
			return -EINVAL;
	}

	tpacpi_disclose_usertask("procfs brightness",
			"set level to %d\n", level);

	/*
	 * Now we know what the final level should be, so we try to set it.
	 * Doing it this way makes the syscall restartable in case of EINTR
	 */
	rc = brightness_set(level);
	return (rc == -EINTR)? -ERESTARTSYS : rc;
}

static struct ibm_struct brightness_driver_data = {
	.name = "brightness",
	.read = brightness_read,
	.write = brightness_write,
	.exit = brightness_exit,
	.suspend = brightness_suspend,
	.shutdown = brightness_shutdown,
};

/*************************************************************************
 * Volume subdriver
 */

static int volume_offset = 0x30;

static int volume_read(char *p)
{
	int len = 0;
	u8 level;

	if (!acpi_ec_read(volume_offset, &level)) {
		len += sprintf(p + len, "level:\t\tunreadable\n");
	} else {
		len += sprintf(p + len, "level:\t\t%d\n", level & 0xf);
		len += sprintf(p + len, "mute:\t\t%s\n", onoff(level, 6));
		len += sprintf(p + len, "commands:\tup, down, mute\n");
		len += sprintf(p + len, "commands:\tlevel <level>"
			       " (<level> is 0-15)\n");
	}

	return len;
}

static int volume_write(char *buf)
{
	int cmos_cmd, inc, i;
	u8 level, mute;
	int new_level, new_mute;
	char *cmd;

	while ((cmd = next_cmd(&buf))) {
		if (!acpi_ec_read(volume_offset, &level))
			return -EIO;
		new_mute = mute = level & 0x40;
		new_level = level = level & 0xf;

		if (strlencmp(cmd, "up") == 0) {
			if (mute)
				new_mute = 0;
			else
				new_level = level == 15 ? 15 : level + 1;
		} else if (strlencmp(cmd, "down") == 0) {
			if (mute)
				new_mute = 0;
			else
				new_level = level == 0 ? 0 : level - 1;
		} else if (sscanf(cmd, "level %d", &new_level) == 1 &&
			   new_level >= 0 && new_level <= 15) {
			/* new_level set */
		} else if (strlencmp(cmd, "mute") == 0) {
			new_mute = 0x40;
		} else
			return -EINVAL;

		if (new_level != level) {
			/* mute doesn't change */

			cmos_cmd = (new_level > level) ?
					TP_CMOS_VOLUME_UP : TP_CMOS_VOLUME_DOWN;
			inc = new_level > level ? 1 : -1;

			if (mute && (issue_thinkpad_cmos_command(cmos_cmd) ||
				     !acpi_ec_write(volume_offset, level)))
				return -EIO;

			for (i = level; i != new_level; i += inc)
				if (issue_thinkpad_cmos_command(cmos_cmd) ||
				    !acpi_ec_write(volume_offset, i + inc))
					return -EIO;

			if (mute &&
			    (issue_thinkpad_cmos_command(TP_CMOS_VOLUME_MUTE) ||
			     !acpi_ec_write(volume_offset, new_level + mute))) {
				return -EIO;
			}
		}

		if (new_mute != mute) {
			/* level doesn't change */

			cmos_cmd = (new_mute) ?
				   TP_CMOS_VOLUME_MUTE : TP_CMOS_VOLUME_UP;

			if (issue_thinkpad_cmos_command(cmos_cmd) ||
			    !acpi_ec_write(volume_offset, level + new_mute))
				return -EIO;
		}
	}

	return 0;
}

static struct ibm_struct volume_driver_data = {
	.name = "volume",
	.read = volume_read,
	.write = volume_write,
};

/*************************************************************************
 * Fan subdriver
 */

/*
 * FAN ACCESS MODES
 *
 * TPACPI_FAN_RD_ACPI_GFAN:
 * 	ACPI GFAN method: returns fan level
 *
 * 	see TPACPI_FAN_WR_ACPI_SFAN
 * 	EC 0x2f (HFSP) not available if GFAN exists
 *
 * TPACPI_FAN_WR_ACPI_SFAN:
 * 	ACPI SFAN method: sets fan level, 0 (stop) to 7 (max)
 *
 * 	EC 0x2f (HFSP) might be available *for reading*, but do not use
 * 	it for writing.
 *
 * TPACPI_FAN_WR_TPEC:
 * 	ThinkPad EC register 0x2f (HFSP): fan control loop mode
 * 	Supported on almost all ThinkPads
 *
 * 	Fan speed changes of any sort (including those caused by the
 * 	disengaged mode) are usually done slowly by the firmware as the
 * 	maximum ammount of fan duty cycle change per second seems to be
 * 	limited.
 *
 * 	Reading is not available if GFAN exists.
 * 	Writing is not available if SFAN exists.
 *
 * 	Bits
 *	 7	automatic mode engaged;
 *  		(default operation mode of the ThinkPad)
 * 		fan level is ignored in this mode.
 *	 6	full speed mode (takes precedence over bit 7);
 *		not available on all thinkpads.  May disable
 *		the tachometer while the fan controller ramps up
 *		the speed (which can take up to a few *minutes*).
 *		Speeds up fan to 100% duty-cycle, which is far above
 *		the standard RPM levels.  It is not impossible that
 *		it could cause hardware damage.
 *	5-3	unused in some models.  Extra bits for fan level
 *		in others, but still useless as all values above
 *		7 map to the same speed as level 7 in these models.
 *	2-0	fan level (0..7 usually)
 *			0x00 = stop
 * 			0x07 = max (set when temperatures critical)
 * 		Some ThinkPads may have other levels, see
 * 		TPACPI_FAN_WR_ACPI_FANS (X31/X40/X41)
 *
 *	FIRMWARE BUG: on some models, EC 0x2f might not be initialized at
 *	boot. Apparently the EC does not intialize it, so unless ACPI DSDT
 *	does so, its initial value is meaningless (0x07).
 *
 *	For firmware bugs, refer to:
 *	http://thinkwiki.org/wiki/Embedded_Controller_Firmware#Firmware_Issues
 *
 * 	----
 *
 *	ThinkPad EC register 0x84 (LSB), 0x85 (MSB):
 *	Main fan tachometer reading (in RPM)
 *
 *	This register is present on all ThinkPads with a new-style EC, and
 *	it is known not to be present on the A21m/e, and T22, as there is
 *	something else in offset 0x84 according to the ACPI DSDT.  Other
 *	ThinkPads from this same time period (and earlier) probably lack the
 *	tachometer as well.
 *
 *	Unfortunately a lot of ThinkPads with new-style ECs but whose firmware
 *	was never fixed by IBM to report the EC firmware version string
 *	probably support the tachometer (like the early X models), so
 *	detecting it is quite hard.  We need more data to know for sure.
 *
 *	FIRMWARE BUG: always read 0x84 first, otherwise incorrect readings
 *	might result.
 *
 *	FIRMWARE BUG: may go stale while the EC is switching to full speed
 *	mode.
 *
 *	For firmware bugs, refer to:
 *	http://thinkwiki.org/wiki/Embedded_Controller_Firmware#Firmware_Issues
 *
 *	----
 *
 *	ThinkPad EC register 0x31 bit 0 (only on select models)
 *
 *	When bit 0 of EC register 0x31 is zero, the tachometer registers
 *	show the speed of the main fan.  When bit 0 of EC register 0x31
 *	is one, the tachometer registers show the speed of the auxiliary
 *	fan.
 *
 *	Fan control seems to affect both fans, regardless of the state
 *	of this bit.
 *
 *	So far, only the firmware for the X60/X61 non-tablet versions
 *	seem to support this (firmware TP-7M).
 *
 * TPACPI_FAN_WR_ACPI_FANS:
 *	ThinkPad X31, X40, X41.  Not available in the X60.
 *
 *	FANS ACPI handle: takes three arguments: low speed, medium speed,
 *	high speed.  ACPI DSDT seems to map these three speeds to levels
 *	as follows: STOP LOW LOW MED MED HIGH HIGH HIGH HIGH
 *	(this map is stored on FAN0..FAN8 as "0,1,1,2,2,3,3,3,3")
 *
 * 	The speeds are stored on handles
 * 	(FANA:FAN9), (FANC:FANB), (FANE:FAND).
 *
 * 	There are three default speed sets, acessible as handles:
 * 	FS1L,FS1M,FS1H; FS2L,FS2M,FS2H; FS3L,FS3M,FS3H
 *
 * 	ACPI DSDT switches which set is in use depending on various
 * 	factors.
 *
 * 	TPACPI_FAN_WR_TPEC is also available and should be used to
 * 	command the fan.  The X31/X40/X41 seems to have 8 fan levels,
 * 	but the ACPI tables just mention level 7.
 */

enum {					/* Fan control constants */
	fan_status_offset = 0x2f,	/* EC register 0x2f */
	fan_rpm_offset = 0x84,		/* EC register 0x84: LSB, 0x85 MSB (RPM)
					 * 0x84 must be read before 0x85 */
	fan_select_offset = 0x31,	/* EC register 0x31 (Firmware 7M)
					   bit 0 selects which fan is active */

	TP_EC_FAN_FULLSPEED = 0x40,	/* EC fan mode: full speed */
	TP_EC_FAN_AUTO	    = 0x80,	/* EC fan mode: auto fan control */

	TPACPI_FAN_LAST_LEVEL = 0x100,	/* Use cached last-seen fan level */
};

enum fan_status_access_mode {
	TPACPI_FAN_NONE = 0,		/* No fan status or control */
	TPACPI_FAN_RD_ACPI_GFAN,	/* Use ACPI GFAN */
	TPACPI_FAN_RD_TPEC,		/* Use ACPI EC regs 0x2f, 0x84-0x85 */
};

enum fan_control_access_mode {
	TPACPI_FAN_WR_NONE = 0,		/* No fan control */
	TPACPI_FAN_WR_ACPI_SFAN,	/* Use ACPI SFAN */
	TPACPI_FAN_WR_TPEC,		/* Use ACPI EC reg 0x2f */
	TPACPI_FAN_WR_ACPI_FANS,	/* Use ACPI FANS and EC reg 0x2f */
};

enum fan_control_commands {
	TPACPI_FAN_CMD_SPEED 	= 0x0001,	/* speed command */
	TPACPI_FAN_CMD_LEVEL 	= 0x0002,	/* level command  */
	TPACPI_FAN_CMD_ENABLE	= 0x0004,	/* enable/disable cmd,
						 * and also watchdog cmd */
};

static int fan_control_allowed;

static enum fan_status_access_mode fan_status_access_mode;
static enum fan_control_access_mode fan_control_access_mode;
static enum fan_control_commands fan_control_commands;

static u8 fan_control_initial_status;
static u8 fan_control_desired_level;
static u8 fan_control_resume_level;
static int fan_watchdog_maxinterval;

static struct mutex fan_mutex;

static void fan_watchdog_fire(struct work_struct *ignored);
static DECLARE_DELAYED_WORK(fan_watchdog_task, fan_watchdog_fire);

TPACPI_HANDLE(fans, ec, "FANS");	/* X31, X40, X41 */
TPACPI_HANDLE(gfan, ec, "GFAN",	/* 570 */
	   "\\FSPD",		/* 600e/x, 770e, 770x */
	   );			/* all others */
TPACPI_HANDLE(sfan, ec, "SFAN",	/* 570 */
	   "JFNS",		/* 770x-JL */
	   );			/* all others */

/*
 * Unitialized HFSP quirk: ACPI DSDT and EC fail to initialize the
 * HFSP register at boot, so it contains 0x07 but the Thinkpad could
 * be in auto mode (0x80).
 *
 * This is corrected by any write to HFSP either by the driver, or
 * by the firmware.
 *
 * We assume 0x07 really means auto mode while this quirk is active,
 * as this is far more likely than the ThinkPad being in level 7,
 * which is only used by the firmware during thermal emergencies.
 *
 * Enable for TP-1Y (T43), TP-78 (R51e), TP-76 (R52),
 * TP-70 (T43, R52), which are known to be buggy.
 */

static void fan_quirk1_setup(void)
{
	if (fan_control_initial_status == 0x07) {
		printk(TPACPI_NOTICE
		       "fan_init: initial fan status is unknown, "
		       "assuming it is in auto mode\n");
		tp_features.fan_ctrl_status_undef = 1;
	}
}

static void fan_quirk1_handle(u8 *fan_status)
{
	if (unlikely(tp_features.fan_ctrl_status_undef)) {
		if (*fan_status != fan_control_initial_status) {
			/* something changed the HFSP regisnter since
			 * driver init time, so it is not undefined
			 * anymore */
			tp_features.fan_ctrl_status_undef = 0;
		} else {
			/* Return most likely status. In fact, it
			 * might be the only possible status */
			*fan_status = TP_EC_FAN_AUTO;
		}
	}
}

/* Select main fan on X60/X61, NOOP on others */
static bool fan_select_fan1(void)
{
	if (tp_features.second_fan) {
		u8 val;

		if (ec_read(fan_select_offset, &val) < 0)
			return false;
		val &= 0xFEU;
		if (ec_write(fan_select_offset, val) < 0)
			return false;
	}
	return true;
}

/* Select secondary fan on X60/X61 */
static bool fan_select_fan2(void)
{
	u8 val;

	if (!tp_features.second_fan)
		return false;

	if (ec_read(fan_select_offset, &val) < 0)
		return false;
	val |= 0x01U;
	if (ec_write(fan_select_offset, val) < 0)
		return false;

	return true;
}

/*
 * Call with fan_mutex held
 */
static void fan_update_desired_level(u8 status)
{
	if ((status &
	     (TP_EC_FAN_AUTO | TP_EC_FAN_FULLSPEED)) == 0) {
		if (status > 7)
			fan_control_desired_level = 7;
		else
			fan_control_desired_level = status;
	}
}

static int fan_get_status(u8 *status)
{
	u8 s;

	/* TODO:
	 * Add TPACPI_FAN_RD_ACPI_FANS ? */

	switch (fan_status_access_mode) {
	case TPACPI_FAN_RD_ACPI_GFAN:
		/* 570, 600e/x, 770e, 770x */

		if (unlikely(!acpi_evalf(gfan_handle, &s, NULL, "d")))
			return -EIO;

		if (likely(status))
			*status = s & 0x07;

		break;

	case TPACPI_FAN_RD_TPEC:
		/* all except 570, 600e/x, 770e, 770x */
		if (unlikely(!acpi_ec_read(fan_status_offset, &s)))
			return -EIO;

		if (likely(status)) {
			*status = s;
			fan_quirk1_handle(status);
		}

		break;

	default:
		return -ENXIO;
	}

	return 0;
}

static int fan_get_status_safe(u8 *status)
{
	int rc;
	u8 s;

	if (mutex_lock_killable(&fan_mutex))
		return -ERESTARTSYS;
	rc = fan_get_status(&s);
	if (!rc)
		fan_update_desired_level(s);
	mutex_unlock(&fan_mutex);

	if (status)
		*status = s;

	return rc;
}

static int fan_get_speed(unsigned int *speed)
{
	u8 hi, lo;

	switch (fan_status_access_mode) {
	case TPACPI_FAN_RD_TPEC:
		/* all except 570, 600e/x, 770e, 770x */
		if (unlikely(!fan_select_fan1()))
			return -EIO;
		if (unlikely(!acpi_ec_read(fan_rpm_offset, &lo) ||
			     !acpi_ec_read(fan_rpm_offset + 1, &hi)))
			return -EIO;

		if (likely(speed))
			*speed = (hi << 8) | lo;

		break;

	default:
		return -ENXIO;
	}

	return 0;
}

static int fan2_get_speed(unsigned int *speed)
{
	u8 hi, lo;
	bool rc;

	switch (fan_status_access_mode) {
	case TPACPI_FAN_RD_TPEC:
		/* all except 570, 600e/x, 770e, 770x */
		if (unlikely(!fan_select_fan2()))
			return -EIO;
		rc = !acpi_ec_read(fan_rpm_offset, &lo) ||
			     !acpi_ec_read(fan_rpm_offset + 1, &hi);
		fan_select_fan1(); /* play it safe */
		if (rc)
			return -EIO;

		if (likely(speed))
			*speed = (hi << 8) | lo;

		break;

	default:
		return -ENXIO;
	}

	return 0;
}

static int fan_set_level(int level)
{
	if (!fan_control_allowed)
		return -EPERM;

	switch (fan_control_access_mode) {
	case TPACPI_FAN_WR_ACPI_SFAN:
		if (level >= 0 && level <= 7) {
			if (!acpi_evalf(sfan_handle, NULL, NULL, "vd", level))
				return -EIO;
		} else
			return -EINVAL;
		break;

	case TPACPI_FAN_WR_ACPI_FANS:
	case TPACPI_FAN_WR_TPEC:
		if (!(level & TP_EC_FAN_AUTO) &&
		    !(level & TP_EC_FAN_FULLSPEED) &&
		    ((level < 0) || (level > 7)))
			return -EINVAL;

		/* safety net should the EC not support AUTO
		 * or FULLSPEED mode bits and just ignore them */
		if (level & TP_EC_FAN_FULLSPEED)
			level |= 7;	/* safety min speed 7 */
		else if (level & TP_EC_FAN_AUTO)
			level |= 4;	/* safety min speed 4 */

		if (!acpi_ec_write(fan_status_offset, level))
			return -EIO;
		else
			tp_features.fan_ctrl_status_undef = 0;
		break;

	default:
		return -ENXIO;
	}

	vdbg_printk(TPACPI_DBG_FAN,
		"fan control: set fan control register to 0x%02x\n", level);
	return 0;
}

static int fan_set_level_safe(int level)
{
	int rc;

	if (!fan_control_allowed)
		return -EPERM;

	if (mutex_lock_killable(&fan_mutex))
		return -ERESTARTSYS;

	if (level == TPACPI_FAN_LAST_LEVEL)
		level = fan_control_desired_level;

	rc = fan_set_level(level);
	if (!rc)
		fan_update_desired_level(level);

	mutex_unlock(&fan_mutex);
	return rc;
}

static int fan_set_enable(void)
{
	u8 s;
	int rc;

	if (!fan_control_allowed)
		return -EPERM;

	if (mutex_lock_killable(&fan_mutex))
		return -ERESTARTSYS;

	switch (fan_control_access_mode) {
	case TPACPI_FAN_WR_ACPI_FANS:
	case TPACPI_FAN_WR_TPEC:
		rc = fan_get_status(&s);
		if (rc < 0)
			break;

		/* Don't go out of emergency fan mode */
		if (s != 7) {
			s &= 0x07;
			s |= TP_EC_FAN_AUTO | 4; /* min fan speed 4 */
		}

		if (!acpi_ec_write(fan_status_offset, s))
			rc = -EIO;
		else {
			tp_features.fan_ctrl_status_undef = 0;
			rc = 0;
		}
		break;

	case TPACPI_FAN_WR_ACPI_SFAN:
		rc = fan_get_status(&s);
		if (rc < 0)
			break;

		s &= 0x07;

		/* Set fan to at least level 4 */
		s |= 4;

		if (!acpi_evalf(sfan_handle, NULL, NULL, "vd", s))
			rc = -EIO;
		else
			rc = 0;
		break;

	default:
		rc = -ENXIO;
	}

	mutex_unlock(&fan_mutex);

	if (!rc)
		vdbg_printk(TPACPI_DBG_FAN,
			"fan control: set fan control register to 0x%02x\n",
			s);
	return rc;
}

static int fan_set_disable(void)
{
	int rc;

	if (!fan_control_allowed)
		return -EPERM;

	if (mutex_lock_killable(&fan_mutex))
		return -ERESTARTSYS;

	rc = 0;
	switch (fan_control_access_mode) {
	case TPACPI_FAN_WR_ACPI_FANS:
	case TPACPI_FAN_WR_TPEC:
		if (!acpi_ec_write(fan_status_offset, 0x00))
			rc = -EIO;
		else {
			fan_control_desired_level = 0;
			tp_features.fan_ctrl_status_undef = 0;
		}
		break;

	case TPACPI_FAN_WR_ACPI_SFAN:
		if (!acpi_evalf(sfan_handle, NULL, NULL, "vd", 0x00))
			rc = -EIO;
		else
			fan_control_desired_level = 0;
		break;

	default:
		rc = -ENXIO;
	}

	if (!rc)
		vdbg_printk(TPACPI_DBG_FAN,
			"fan control: set fan control register to 0\n");

	mutex_unlock(&fan_mutex);
	return rc;
}

static int fan_set_speed(int speed)
{
	int rc;

	if (!fan_control_allowed)
		return -EPERM;

	if (mutex_lock_killable(&fan_mutex))
		return -ERESTARTSYS;

	rc = 0;
	switch (fan_control_access_mode) {
	case TPACPI_FAN_WR_ACPI_FANS:
		if (speed >= 0 && speed <= 65535) {
			if (!acpi_evalf(fans_handle, NULL, NULL, "vddd",
					speed, speed, speed))
				rc = -EIO;
		} else
			rc = -EINVAL;
		break;

	default:
		rc = -ENXIO;
	}

	mutex_unlock(&fan_mutex);
	return rc;
}

static void fan_watchdog_reset(void)
{
	static int fan_watchdog_active;

	if (fan_control_access_mode == TPACPI_FAN_WR_NONE)
		return;

	if (fan_watchdog_active)
		cancel_delayed_work(&fan_watchdog_task);

	if (fan_watchdog_maxinterval > 0 &&
	    tpacpi_lifecycle != TPACPI_LIFE_EXITING) {
		fan_watchdog_active = 1;
		if (!queue_delayed_work(tpacpi_wq, &fan_watchdog_task,
				msecs_to_jiffies(fan_watchdog_maxinterval
						 * 1000))) {
			printk(TPACPI_ERR
			       "failed to queue the fan watchdog, "
			       "watchdog will not trigger\n");
		}
	} else
		fan_watchdog_active = 0;
}

static void fan_watchdog_fire(struct work_struct *ignored)
{
	int rc;

	if (tpacpi_lifecycle != TPACPI_LIFE_RUNNING)
		return;

	printk(TPACPI_NOTICE "fan watchdog: enabling fan\n");
	rc = fan_set_enable();
	if (rc < 0) {
		printk(TPACPI_ERR "fan watchdog: error %d while enabling fan, "
			"will try again later...\n", -rc);
		/* reschedule for later */
		fan_watchdog_reset();
	}
}

/*
 * SYSFS fan layout: hwmon compatible (device)
 *
 * pwm*_enable:
 * 	0: "disengaged" mode
 * 	1: manual mode
 * 	2: native EC "auto" mode (recommended, hardware default)
 *
 * pwm*: set speed in manual mode, ignored otherwise.
 * 	0 is level 0; 255 is level 7. Intermediate points done with linear
 * 	interpolation.
 *
 * fan*_input: tachometer reading, RPM
 *
 *
 * SYSFS fan layout: extensions
 *
 * fan_watchdog (driver):
 * 	fan watchdog interval in seconds, 0 disables (default), max 120
 */

/* sysfs fan pwm1_enable ----------------------------------------------- */
static ssize_t fan_pwm1_enable_show(struct device *dev,
				    struct device_attribute *attr,
				    char *buf)
{
	int res, mode;
	u8 status;

	res = fan_get_status_safe(&status);
	if (res)
		return res;

	if (status & TP_EC_FAN_FULLSPEED) {
		mode = 0;
	} else if (status & TP_EC_FAN_AUTO) {
		mode = 2;
	} else
		mode = 1;

	return snprintf(buf, PAGE_SIZE, "%d\n", mode);
}

static ssize_t fan_pwm1_enable_store(struct device *dev,
				     struct device_attribute *attr,
				     const char *buf, size_t count)
{
	unsigned long t;
	int res, level;

	if (parse_strtoul(buf, 2, &t))
		return -EINVAL;

	tpacpi_disclose_usertask("hwmon pwm1_enable",
			"set fan mode to %lu\n", t);

	switch (t) {
	case 0:
		level = TP_EC_FAN_FULLSPEED;
		break;
	case 1:
		level = TPACPI_FAN_LAST_LEVEL;
		break;
	case 2:
		level = TP_EC_FAN_AUTO;
		break;
	case 3:
		/* reserved for software-controlled auto mode */
		return -ENOSYS;
	default:
		return -EINVAL;
	}

	res = fan_set_level_safe(level);
	if (res == -ENXIO)
		return -EINVAL;
	else if (res < 0)
		return res;

	fan_watchdog_reset();

	return count;
}

static struct device_attribute dev_attr_fan_pwm1_enable =
	__ATTR(pwm1_enable, S_IWUSR | S_IRUGO,
		fan_pwm1_enable_show, fan_pwm1_enable_store);

/* sysfs fan pwm1 ------------------------------------------------------ */
static ssize_t fan_pwm1_show(struct device *dev,
			     struct device_attribute *attr,
			     char *buf)
{
	int res;
	u8 status;

	res = fan_get_status_safe(&status);
	if (res)
		return res;

	if ((status &
	     (TP_EC_FAN_AUTO | TP_EC_FAN_FULLSPEED)) != 0)
		status = fan_control_desired_level;

	if (status > 7)
		status = 7;

	return snprintf(buf, PAGE_SIZE, "%u\n", (status * 255) / 7);
}

static ssize_t fan_pwm1_store(struct device *dev,
			      struct device_attribute *attr,
			      const char *buf, size_t count)
{
	unsigned long s;
	int rc;
	u8 status, newlevel;

	if (parse_strtoul(buf, 255, &s))
		return -EINVAL;

	tpacpi_disclose_usertask("hwmon pwm1",
			"set fan speed to %lu\n", s);

	/* scale down from 0-255 to 0-7 */
	newlevel = (s >> 5) & 0x07;

	if (mutex_lock_killable(&fan_mutex))
		return -ERESTARTSYS;

	rc = fan_get_status(&status);
	if (!rc && (status &
		    (TP_EC_FAN_AUTO | TP_EC_FAN_FULLSPEED)) == 0) {
		rc = fan_set_level(newlevel);
		if (rc == -ENXIO)
			rc = -EINVAL;
		else if (!rc) {
			fan_update_desired_level(newlevel);
			fan_watchdog_reset();
		}
	}

	mutex_unlock(&fan_mutex);
	return (rc)? rc : count;
}

static struct device_attribute dev_attr_fan_pwm1 =
	__ATTR(pwm1, S_IWUSR | S_IRUGO,
		fan_pwm1_show, fan_pwm1_store);

/* sysfs fan fan1_input ------------------------------------------------ */
static ssize_t fan_fan1_input_show(struct device *dev,
			   struct device_attribute *attr,
			   char *buf)
{
	int res;
	unsigned int speed;

	res = fan_get_speed(&speed);
	if (res < 0)
		return res;

	return snprintf(buf, PAGE_SIZE, "%u\n", speed);
}

static struct device_attribute dev_attr_fan_fan1_input =
	__ATTR(fan1_input, S_IRUGO,
		fan_fan1_input_show, NULL);

/* sysfs fan fan2_input ------------------------------------------------ */
static ssize_t fan_fan2_input_show(struct device *dev,
			   struct device_attribute *attr,
			   char *buf)
{
	int res;
	unsigned int speed;

	res = fan2_get_speed(&speed);
	if (res < 0)
		return res;

	return snprintf(buf, PAGE_SIZE, "%u\n", speed);
}

static struct device_attribute dev_attr_fan_fan2_input =
	__ATTR(fan2_input, S_IRUGO,
		fan_fan2_input_show, NULL);

/* sysfs fan fan_watchdog (hwmon driver) ------------------------------- */
static ssize_t fan_fan_watchdog_show(struct device_driver *drv,
				     char *buf)
{
	return snprintf(buf, PAGE_SIZE, "%u\n", fan_watchdog_maxinterval);
}

static ssize_t fan_fan_watchdog_store(struct device_driver *drv,
				      const char *buf, size_t count)
{
	unsigned long t;

	if (parse_strtoul(buf, 120, &t))
		return -EINVAL;

	if (!fan_control_allowed)
		return -EPERM;

	fan_watchdog_maxinterval = t;
	fan_watchdog_reset();

	tpacpi_disclose_usertask("fan_watchdog", "set to %lu\n", t);

	return count;
}

static DRIVER_ATTR(fan_watchdog, S_IWUSR | S_IRUGO,
		fan_fan_watchdog_show, fan_fan_watchdog_store);

/* --------------------------------------------------------------------- */
static struct attribute *fan_attributes[] = {
	&dev_attr_fan_pwm1_enable.attr, &dev_attr_fan_pwm1.attr,
	&dev_attr_fan_fan1_input.attr,
	NULL, /* for fan2_input */
	NULL
};

static const struct attribute_group fan_attr_group = {
	.attrs = fan_attributes,
};

#define	TPACPI_FAN_Q1	0x0001		/* Unitialized HFSP */
#define TPACPI_FAN_2FAN	0x0002		/* EC 0x31 bit 0 selects fan2 */

#define TPACPI_FAN_QI(__id1, __id2, __quirks)	\
	{ .vendor = PCI_VENDOR_ID_IBM,		\
	  .bios = TPACPI_MATCH_ANY,		\
	  .ec = TPID(__id1, __id2),		\
	  .quirks = __quirks }

#define TPACPI_FAN_QL(__id1, __id2, __quirks)	\
	{ .vendor = PCI_VENDOR_ID_LENOVO,	\
	  .bios = TPACPI_MATCH_ANY,		\
	  .ec = TPID(__id1, __id2),		\
	  .quirks = __quirks }

static const struct tpacpi_quirk fan_quirk_table[] __initconst = {
	TPACPI_FAN_QI('1', 'Y', TPACPI_FAN_Q1),
	TPACPI_FAN_QI('7', '8', TPACPI_FAN_Q1),
	TPACPI_FAN_QI('7', '6', TPACPI_FAN_Q1),
	TPACPI_FAN_QI('7', '0', TPACPI_FAN_Q1),
	TPACPI_FAN_QL('7', 'M', TPACPI_FAN_2FAN),
};

#undef TPACPI_FAN_QL
#undef TPACPI_FAN_QI

static int __init fan_init(struct ibm_init_struct *iibm)
{
	int rc;
	unsigned long quirks;

	vdbg_printk(TPACPI_DBG_INIT | TPACPI_DBG_FAN,
			"initializing fan subdriver\n");

	mutex_init(&fan_mutex);
	fan_status_access_mode = TPACPI_FAN_NONE;
	fan_control_access_mode = TPACPI_FAN_WR_NONE;
	fan_control_commands = 0;
	fan_watchdog_maxinterval = 0;
	tp_features.fan_ctrl_status_undef = 0;
	tp_features.second_fan = 0;
	fan_control_desired_level = 7;

	TPACPI_ACPIHANDLE_INIT(fans);
	TPACPI_ACPIHANDLE_INIT(gfan);
	TPACPI_ACPIHANDLE_INIT(sfan);

	quirks = tpacpi_check_quirks(fan_quirk_table,
				     ARRAY_SIZE(fan_quirk_table));

	if (gfan_handle) {
		/* 570, 600e/x, 770e, 770x */
		fan_status_access_mode = TPACPI_FAN_RD_ACPI_GFAN;
	} else {
		/* all other ThinkPads: note that even old-style
		 * ThinkPad ECs supports the fan control register */
		if (likely(acpi_ec_read(fan_status_offset,
					&fan_control_initial_status))) {
			fan_status_access_mode = TPACPI_FAN_RD_TPEC;
			if (quirks & TPACPI_FAN_Q1)
				fan_quirk1_setup();
			if (quirks & TPACPI_FAN_2FAN) {
				tp_features.second_fan = 1;
				dbg_printk(TPACPI_DBG_INIT | TPACPI_DBG_FAN,
					"secondary fan support enabled\n");
			}
		} else {
			printk(TPACPI_ERR
			       "ThinkPad ACPI EC access misbehaving, "
			       "fan status and control unavailable\n");
			return 1;
		}
	}

	if (sfan_handle) {
		/* 570, 770x-JL */
		fan_control_access_mode = TPACPI_FAN_WR_ACPI_SFAN;
		fan_control_commands |=
		    TPACPI_FAN_CMD_LEVEL | TPACPI_FAN_CMD_ENABLE;
	} else {
		if (!gfan_handle) {
			/* gfan without sfan means no fan control */
			/* all other models implement TP EC 0x2f control */

			if (fans_handle) {
				/* X31, X40, X41 */
				fan_control_access_mode =
				    TPACPI_FAN_WR_ACPI_FANS;
				fan_control_commands |=
				    TPACPI_FAN_CMD_SPEED |
				    TPACPI_FAN_CMD_LEVEL |
				    TPACPI_FAN_CMD_ENABLE;
			} else {
				fan_control_access_mode = TPACPI_FAN_WR_TPEC;
				fan_control_commands |=
				    TPACPI_FAN_CMD_LEVEL |
				    TPACPI_FAN_CMD_ENABLE;
			}
		}
	}

	vdbg_printk(TPACPI_DBG_INIT | TPACPI_DBG_FAN,
		"fan is %s, modes %d, %d\n",
		str_supported(fan_status_access_mode != TPACPI_FAN_NONE ||
		  fan_control_access_mode != TPACPI_FAN_WR_NONE),
		fan_status_access_mode, fan_control_access_mode);

	/* fan control master switch */
	if (!fan_control_allowed) {
		fan_control_access_mode = TPACPI_FAN_WR_NONE;
		fan_control_commands = 0;
		dbg_printk(TPACPI_DBG_INIT | TPACPI_DBG_FAN,
			   "fan control features disabled by parameter\n");
	}

	/* update fan_control_desired_level */
	if (fan_status_access_mode != TPACPI_FAN_NONE)
		fan_get_status_safe(NULL);

	if (fan_status_access_mode != TPACPI_FAN_NONE ||
	    fan_control_access_mode != TPACPI_FAN_WR_NONE) {
		if (tp_features.second_fan) {
			/* attach second fan tachometer */
			fan_attributes[ARRAY_SIZE(fan_attributes)-2] =
					&dev_attr_fan_fan2_input.attr;
		}
		rc = sysfs_create_group(&tpacpi_sensors_pdev->dev.kobj,
					 &fan_attr_group);
		if (rc < 0)
			return rc;

		rc = driver_create_file(&tpacpi_hwmon_pdriver.driver,
					&driver_attr_fan_watchdog);
		if (rc < 0) {
			sysfs_remove_group(&tpacpi_sensors_pdev->dev.kobj,
					&fan_attr_group);
			return rc;
		}
		return 0;
	} else
		return 1;
}

static void fan_exit(void)
{
	vdbg_printk(TPACPI_DBG_EXIT | TPACPI_DBG_FAN,
		    "cancelling any pending fan watchdog tasks\n");

	/* FIXME: can we really do this unconditionally? */
	sysfs_remove_group(&tpacpi_sensors_pdev->dev.kobj, &fan_attr_group);
	driver_remove_file(&tpacpi_hwmon_pdriver.driver,
			   &driver_attr_fan_watchdog);

	cancel_delayed_work(&fan_watchdog_task);
	flush_workqueue(tpacpi_wq);
}

static void fan_suspend(pm_message_t state)
{
	int rc;

	if (!fan_control_allowed)
		return;

	/* Store fan status in cache */
	fan_control_resume_level = 0;
	rc = fan_get_status_safe(&fan_control_resume_level);
	if (rc < 0)
		printk(TPACPI_NOTICE
			"failed to read fan level for later "
			"restore during resume: %d\n", rc);

	/* if it is undefined, don't attempt to restore it.
	 * KEEP THIS LAST */
	if (tp_features.fan_ctrl_status_undef)
		fan_control_resume_level = 0;
}

static void fan_resume(void)
{
	u8 current_level = 7;
	bool do_set = false;
	int rc;

	/* DSDT *always* updates status on resume */
	tp_features.fan_ctrl_status_undef = 0;

	if (!fan_control_allowed ||
	    !fan_control_resume_level ||
	    (fan_get_status_safe(&current_level) < 0))
		return;

	switch (fan_control_access_mode) {
	case TPACPI_FAN_WR_ACPI_SFAN:
		/* never decrease fan level */
		do_set = (fan_control_resume_level > current_level);
		break;
	case TPACPI_FAN_WR_ACPI_FANS:
	case TPACPI_FAN_WR_TPEC:
		/* never decrease fan level, scale is:
		 * TP_EC_FAN_FULLSPEED > 7 >= TP_EC_FAN_AUTO
		 *
		 * We expect the firmware to set either 7 or AUTO, but we
		 * handle FULLSPEED out of paranoia.
		 *
		 * So, we can safely only restore FULLSPEED or 7, anything
		 * else could slow the fan.  Restoring AUTO is useless, at
		 * best that's exactly what the DSDT already set (it is the
		 * slower it uses).
		 *
		 * Always keep in mind that the DSDT *will* have set the
		 * fans to what the vendor supposes is the best level.  We
		 * muck with it only to speed the fan up.
		 */
		if (fan_control_resume_level != 7 &&
		    !(fan_control_resume_level & TP_EC_FAN_FULLSPEED))
			return;
		else
			do_set = !(current_level & TP_EC_FAN_FULLSPEED) &&
				 (current_level != fan_control_resume_level);
		break;
	default:
		return;
	}
	if (do_set) {
		printk(TPACPI_NOTICE
			"restoring fan level to 0x%02x\n",
			fan_control_resume_level);
		rc = fan_set_level_safe(fan_control_resume_level);
		if (rc < 0)
			printk(TPACPI_NOTICE
				"failed to restore fan level: %d\n", rc);
	}
}

static int fan_read(char *p)
{
	int len = 0;
	int rc;
	u8 status;
	unsigned int speed = 0;

	switch (fan_status_access_mode) {
	case TPACPI_FAN_RD_ACPI_GFAN:
		/* 570, 600e/x, 770e, 770x */
		rc = fan_get_status_safe(&status);
		if (rc < 0)
			return rc;

		len += sprintf(p + len, "status:\t\t%s\n"
			       "level:\t\t%d\n",
			       (status != 0) ? "enabled" : "disabled", status);
		break;

	case TPACPI_FAN_RD_TPEC:
		/* all except 570, 600e/x, 770e, 770x */
		rc = fan_get_status_safe(&status);
		if (rc < 0)
			return rc;

		len += sprintf(p + len, "status:\t\t%s\n",
			       (status != 0) ? "enabled" : "disabled");

		rc = fan_get_speed(&speed);
		if (rc < 0)
			return rc;

		len += sprintf(p + len, "speed:\t\t%d\n", speed);

		if (status & TP_EC_FAN_FULLSPEED)
			/* Disengaged mode takes precedence */
			len += sprintf(p + len, "level:\t\tdisengaged\n");
		else if (status & TP_EC_FAN_AUTO)
			len += sprintf(p + len, "level:\t\tauto\n");
		else
			len += sprintf(p + len, "level:\t\t%d\n", status);
		break;

	case TPACPI_FAN_NONE:
	default:
		len += sprintf(p + len, "status:\t\tnot supported\n");
	}

	if (fan_control_commands & TPACPI_FAN_CMD_LEVEL) {
		len += sprintf(p + len, "commands:\tlevel <level>");

		switch (fan_control_access_mode) {
		case TPACPI_FAN_WR_ACPI_SFAN:
			len += sprintf(p + len, " (<level> is 0-7)\n");
			break;

		default:
			len += sprintf(p + len, " (<level> is 0-7, "
				       "auto, disengaged, full-speed)\n");
			break;
		}
	}

	if (fan_control_commands & TPACPI_FAN_CMD_ENABLE)
		len += sprintf(p + len, "commands:\tenable, disable\n"
			       "commands:\twatchdog <timeout> (<timeout> "
			       "is 0 (off), 1-120 (seconds))\n");

	if (fan_control_commands & TPACPI_FAN_CMD_SPEED)
		len += sprintf(p + len, "commands:\tspeed <speed>"
			       " (<speed> is 0-65535)\n");

	return len;
}

static int fan_write_cmd_level(const char *cmd, int *rc)
{
	int level;

	if (strlencmp(cmd, "level auto") == 0)
		level = TP_EC_FAN_AUTO;
	else if ((strlencmp(cmd, "level disengaged") == 0) |
			(strlencmp(cmd, "level full-speed") == 0))
		level = TP_EC_FAN_FULLSPEED;
	else if (sscanf(cmd, "level %d", &level) != 1)
		return 0;

	*rc = fan_set_level_safe(level);
	if (*rc == -ENXIO)
		printk(TPACPI_ERR "level command accepted for unsupported "
		       "access mode %d", fan_control_access_mode);
	else if (!*rc)
		tpacpi_disclose_usertask("procfs fan",
			"set level to %d\n", level);

	return 1;
}

static int fan_write_cmd_enable(const char *cmd, int *rc)
{
	if (strlencmp(cmd, "enable") != 0)
		return 0;

	*rc = fan_set_enable();
	if (*rc == -ENXIO)
		printk(TPACPI_ERR "enable command accepted for unsupported "
		       "access mode %d", fan_control_access_mode);
	else if (!*rc)
		tpacpi_disclose_usertask("procfs fan", "enable\n");

	return 1;
}

static int fan_write_cmd_disable(const char *cmd, int *rc)
{
	if (strlencmp(cmd, "disable") != 0)
		return 0;

	*rc = fan_set_disable();
	if (*rc == -ENXIO)
		printk(TPACPI_ERR "disable command accepted for unsupported "
		       "access mode %d", fan_control_access_mode);
	else if (!*rc)
		tpacpi_disclose_usertask("procfs fan", "disable\n");

	return 1;
}

static int fan_write_cmd_speed(const char *cmd, int *rc)
{
	int speed;

	/* TODO:
	 * Support speed <low> <medium> <high> ? */

	if (sscanf(cmd, "speed %d", &speed) != 1)
		return 0;

	*rc = fan_set_speed(speed);
	if (*rc == -ENXIO)
		printk(TPACPI_ERR "speed command accepted for unsupported "
		       "access mode %d", fan_control_access_mode);
	else if (!*rc)
		tpacpi_disclose_usertask("procfs fan",
			"set speed to %d\n", speed);

	return 1;
}

static int fan_write_cmd_watchdog(const char *cmd, int *rc)
{
	int interval;

	if (sscanf(cmd, "watchdog %d", &interval) != 1)
		return 0;

	if (interval < 0 || interval > 120)
		*rc = -EINVAL;
	else {
		fan_watchdog_maxinterval = interval;
		tpacpi_disclose_usertask("procfs fan",
			"set watchdog timer to %d\n",
			interval);
	}

	return 1;
}

static int fan_write(char *buf)
{
	char *cmd;
	int rc = 0;

	while (!rc && (cmd = next_cmd(&buf))) {
		if (!((fan_control_commands & TPACPI_FAN_CMD_LEVEL) &&
		      fan_write_cmd_level(cmd, &rc)) &&
		    !((fan_control_commands & TPACPI_FAN_CMD_ENABLE) &&
		      (fan_write_cmd_enable(cmd, &rc) ||
		       fan_write_cmd_disable(cmd, &rc) ||
		       fan_write_cmd_watchdog(cmd, &rc))) &&
		    !((fan_control_commands & TPACPI_FAN_CMD_SPEED) &&
		      fan_write_cmd_speed(cmd, &rc))
		    )
			rc = -EINVAL;
		else if (!rc)
			fan_watchdog_reset();
	}

	return rc;
}

static struct ibm_struct fan_driver_data = {
	.name = "fan",
	.read = fan_read,
	.write = fan_write,
	.exit = fan_exit,
	.suspend = fan_suspend,
	.resume = fan_resume,
};

/****************************************************************************
 ****************************************************************************
 *
 * Infrastructure
 *
 ****************************************************************************
 ****************************************************************************/

/*
 * HKEY event callout for other subdrivers go here
 * (yes, it is ugly, but it is quick, safe, and gets the job done
 */
static void tpacpi_driver_event(const unsigned int hkey_event)
{
}



static void hotkey_driver_event(const unsigned int scancode)
{
	tpacpi_driver_event(TP_HKEY_EV_HOTKEY_BASE + scancode);
}

/* sysfs name ---------------------------------------------------------- */
static ssize_t thinkpad_acpi_pdev_name_show(struct device *dev,
			   struct device_attribute *attr,
			   char *buf)
{
	return snprintf(buf, PAGE_SIZE, "%s\n", TPACPI_NAME);
}

static struct device_attribute dev_attr_thinkpad_acpi_pdev_name =
	__ATTR(name, S_IRUGO, thinkpad_acpi_pdev_name_show, NULL);

/* --------------------------------------------------------------------- */

/* /proc support */
static struct proc_dir_entry *proc_dir;

/*
 * Module and infrastructure proble, init and exit handling
 */

static int force_load;

#ifdef CONFIG_THINKPAD_ACPI_DEBUG
static const char * __init str_supported(int is_supported)
{
	static char text_unsupported[] __initdata = "not supported";

	return (is_supported)? &text_unsupported[4] : &text_unsupported[0];
}
#endif /* CONFIG_THINKPAD_ACPI_DEBUG */

static void ibm_exit(struct ibm_struct *ibm)
{
	dbg_printk(TPACPI_DBG_EXIT, "removing %s\n", ibm->name);

	list_del_init(&ibm->all_drivers);

	if (ibm->flags.acpi_notify_installed) {
		dbg_printk(TPACPI_DBG_EXIT,
			"%s: acpi_remove_notify_handler\n", ibm->name);
		BUG_ON(!ibm->acpi);
		acpi_remove_notify_handler(*ibm->acpi->handle,
					   ibm->acpi->type,
					   dispatch_acpi_notify);
		ibm->flags.acpi_notify_installed = 0;
		ibm->flags.acpi_notify_installed = 0;
	}

	if (ibm->flags.proc_created) {
		dbg_printk(TPACPI_DBG_EXIT,
			"%s: remove_proc_entry\n", ibm->name);
		remove_proc_entry(ibm->name, proc_dir);
		ibm->flags.proc_created = 0;
	}

	if (ibm->flags.acpi_driver_registered) {
		dbg_printk(TPACPI_DBG_EXIT,
			"%s: acpi_bus_unregister_driver\n", ibm->name);
		BUG_ON(!ibm->acpi);
		acpi_bus_unregister_driver(ibm->acpi->driver);
		kfree(ibm->acpi->driver);
		ibm->acpi->driver = NULL;
		ibm->flags.acpi_driver_registered = 0;
	}

	if (ibm->flags.init_called && ibm->exit) {
		ibm->exit();
		ibm->flags.init_called = 0;
	}

	dbg_printk(TPACPI_DBG_INIT, "finished removing %s\n", ibm->name);
}

static int __init ibm_init(struct ibm_init_struct *iibm)
{
	int ret;
	struct ibm_struct *ibm = iibm->data;
	struct proc_dir_entry *entry;

	BUG_ON(ibm == NULL);

	INIT_LIST_HEAD(&ibm->all_drivers);

	if (ibm->flags.experimental && !experimental)
		return 0;

	dbg_printk(TPACPI_DBG_INIT,
		"probing for %s\n", ibm->name);

	if (iibm->init) {
		ret = iibm->init(iibm);
		if (ret > 0)
			return 0;	/* probe failed */
		if (ret)
			return ret;

		ibm->flags.init_called = 1;
	}

	if (ibm->acpi) {
		if (ibm->acpi->hid) {
			ret = register_tpacpi_subdriver(ibm);
			if (ret)
				goto err_out;
		}

		if (ibm->acpi->notify) {
			ret = setup_acpi_notify(ibm);
			if (ret == -ENODEV) {
				printk(TPACPI_NOTICE "disabling subdriver %s\n",
					ibm->name);
				ret = 0;
				goto err_out;
			}
			if (ret < 0)
				goto err_out;
		}
	}

	dbg_printk(TPACPI_DBG_INIT,
		"%s installed\n", ibm->name);

	if (ibm->read) {
		entry = create_proc_entry(ibm->name,
					  S_IFREG | S_IRUGO | S_IWUSR,
					  proc_dir);
		if (!entry) {
			printk(TPACPI_ERR "unable to create proc entry %s\n",
			       ibm->name);
			ret = -ENODEV;
			goto err_out;
		}
		entry->data = ibm;
		entry->read_proc = &dispatch_procfs_read;
		if (ibm->write)
			entry->write_proc = &dispatch_procfs_write;
		ibm->flags.proc_created = 1;
	}

	list_add_tail(&ibm->all_drivers, &tpacpi_all_drivers);

	return 0;

err_out:
	dbg_printk(TPACPI_DBG_INIT,
		"%s: at error exit path with result %d\n",
		ibm->name, ret);

	ibm_exit(ibm);
	return (ret < 0)? ret : 0;
}

/* Probing */

static bool __pure __init tpacpi_is_fw_digit(const char c)
{
	return (c >= '0' && c <= '9') || (c >= 'A' && c <= 'Z');
}

/* Most models: xxyTkkWW (#.##c); Ancient 570/600 and -SL lacks (#.##c) */
static bool __pure __init tpacpi_is_valid_fw_id(const char* const s,
						const char t)
{
	return s && strlen(s) >= 8 &&
		tpacpi_is_fw_digit(s[0]) &&
		tpacpi_is_fw_digit(s[1]) &&
		s[2] == t && s[3] == 'T' &&
		tpacpi_is_fw_digit(s[4]) &&
		tpacpi_is_fw_digit(s[5]) &&
		s[6] == 'W' && s[7] == 'W';
}

/* returns 0 - probe ok, or < 0 - probe error.
 * Probe ok doesn't mean thinkpad found.
 * On error, kfree() cleanup on tp->* is not performed, caller must do it */
static int __must_check __init get_thinkpad_model_data(
						struct thinkpad_id_data *tp)
{
	const struct dmi_device *dev = NULL;
	char ec_fw_string[18];
	char const *s;

	if (!tp)
		return -EINVAL;

	memset(tp, 0, sizeof(*tp));

	if (dmi_name_in_vendors("IBM"))
		tp->vendor = PCI_VENDOR_ID_IBM;
	else if (dmi_name_in_vendors("LENOVO"))
		tp->vendor = PCI_VENDOR_ID_LENOVO;
	else
		return 0;

	s = dmi_get_system_info(DMI_BIOS_VERSION);
	tp->bios_version_str = kstrdup(s, GFP_KERNEL);
	if (s && !tp->bios_version_str)
		return -ENOMEM;

	/* Really ancient ThinkPad 240X will fail this, which is fine */
	if (!tpacpi_is_valid_fw_id(tp->bios_version_str, 'E'))
		return 0;

	tp->bios_model = tp->bios_version_str[0]
			 | (tp->bios_version_str[1] << 8);
	tp->bios_release = (tp->bios_version_str[4] << 8)
			 | tp->bios_version_str[5];

	/*
	 * ThinkPad T23 or newer, A31 or newer, R50e or newer,
	 * X32 or newer, all Z series;  Some models must have an
	 * up-to-date BIOS or they will not be detected.
	 *
	 * See http://thinkwiki.org/wiki/List_of_DMI_IDs
	 */
	while ((dev = dmi_find_device(DMI_DEV_TYPE_OEM_STRING, NULL, dev))) {
		if (sscanf(dev->name,
			   "IBM ThinkPad Embedded Controller -[%17c",
			   ec_fw_string) == 1) {
			ec_fw_string[sizeof(ec_fw_string) - 1] = 0;
			ec_fw_string[strcspn(ec_fw_string, " ]")] = 0;

			tp->ec_version_str = kstrdup(ec_fw_string, GFP_KERNEL);
			if (!tp->ec_version_str)
				return -ENOMEM;

			if (tpacpi_is_valid_fw_id(ec_fw_string, 'H')) {
				tp->ec_model = ec_fw_string[0]
						| (ec_fw_string[1] << 8);
				tp->ec_release = (ec_fw_string[4] << 8)
						| ec_fw_string[5];
			} else {
				printk(TPACPI_NOTICE
					"ThinkPad firmware release %s "
					"doesn't match the known patterns\n",
					ec_fw_string);
				printk(TPACPI_NOTICE
					"please report this to %s\n",
					TPACPI_MAIL);
			}
			break;
		}
	}

	s = dmi_get_system_info(DMI_PRODUCT_VERSION);
	if (s && !strnicmp(s, "ThinkPad", 8)) {
		tp->model_str = kstrdup(s, GFP_KERNEL);
		if (!tp->model_str)
			return -ENOMEM;
	}

	s = dmi_get_system_info(DMI_PRODUCT_NAME);
	tp->nummodel_str = kstrdup(s, GFP_KERNEL);
	if (s && !tp->nummodel_str)
		return -ENOMEM;

	return 0;
}

static int __init probe_for_thinkpad(void)
{
	int is_thinkpad;

	if (acpi_disabled)
		return -ENODEV;

	/*
	 * Non-ancient models have better DMI tagging, but very old models
	 * don't.  tpacpi_is_fw_known() is a cheat to help in that case.
	 */
	is_thinkpad = (thinkpad_id.model_str != NULL) ||
		      (thinkpad_id.ec_model != 0) ||
		      tpacpi_is_fw_known();

	/* ec is required because many other handles are relative to it */
	TPACPI_ACPIHANDLE_INIT(ec);
	if (!ec_handle) {
		if (is_thinkpad)
			printk(TPACPI_ERR
				"Not yet supported ThinkPad detected!\n");
		return -ENODEV;
	}

	if (!is_thinkpad && !force_load)
		return -ENODEV;

	return 0;
}


/* Module init, exit, parameters */

static struct ibm_init_struct ibms_init[] __initdata = {
	{
		.init = thinkpad_acpi_driver_init,
		.data = &thinkpad_acpi_driver_data,
	},
	{
		.init = hotkey_init,
		.data = &hotkey_driver_data,
	},
	{
		.init = bluetooth_init,
		.data = &bluetooth_driver_data,
	},
	{
		.init = wan_init,
		.data = &wan_driver_data,
	},
	{
		.init = uwb_init,
		.data = &uwb_driver_data,
	},
#ifdef CONFIG_THINKPAD_ACPI_VIDEO
	{
		.init = video_init,
		.data = &video_driver_data,
	},
#endif
	{
		.init = light_init,
		.data = &light_driver_data,
	},
	{
		.init = cmos_init,
		.data = &cmos_driver_data,
	},
	{
		.init = led_init,
		.data = &led_driver_data,
	},
	{
		.init = beep_init,
		.data = &beep_driver_data,
	},
	{
		.init = thermal_init,
		.data = &thermal_driver_data,
	},
	{
		.data = &ecdump_driver_data,
	},
	{
		.init = brightness_init,
		.data = &brightness_driver_data,
	},
	{
		.data = &volume_driver_data,
	},
	{
		.init = fan_init,
		.data = &fan_driver_data,
	},
};

static int __init set_ibm_param(const char *val, struct kernel_param *kp)
{
	unsigned int i;
	struct ibm_struct *ibm;

	if (!kp || !kp->name || !val)
		return -EINVAL;

	for (i = 0; i < ARRAY_SIZE(ibms_init); i++) {
		ibm = ibms_init[i].data;
		WARN_ON(ibm == NULL);

		if (!ibm || !ibm->name)
			continue;

		if (strcmp(ibm->name, kp->name) == 0 && ibm->write) {
			if (strlen(val) > sizeof(ibms_init[i].param) - 2)
				return -ENOSPC;
			strcpy(ibms_init[i].param, val);
			strcat(ibms_init[i].param, ",");
			return 0;
		}
	}

	return -EINVAL;
}

module_param(experimental, int, 0);
MODULE_PARM_DESC(experimental,
		 "Enables experimental features when non-zero");

module_param_named(debug, dbg_level, uint, 0);
MODULE_PARM_DESC(debug, "Sets debug level bit-mask");

module_param(force_load, bool, 0);
MODULE_PARM_DESC(force_load,
		 "Attempts to load the driver even on a "
		 "mis-identified ThinkPad when true");

module_param_named(fan_control, fan_control_allowed, bool, 0);
MODULE_PARM_DESC(fan_control,
		 "Enables setting fan parameters features when true");

module_param_named(brightness_mode, brightness_mode, uint, 0);
MODULE_PARM_DESC(brightness_mode,
		 "Selects brightness control strategy: "
		 "0=auto, 1=EC, 2=UCMS, 3=EC+NVRAM");

module_param(brightness_enable, uint, 0);
MODULE_PARM_DESC(brightness_enable,
		 "Enables backlight control when 1, disables when 0");

module_param(hotkey_report_mode, uint, 0);
MODULE_PARM_DESC(hotkey_report_mode,
		 "used for backwards compatibility with userspace, "
		 "see documentation");

#define TPACPI_PARAM(feature) \
	module_param_call(feature, set_ibm_param, NULL, NULL, 0); \
	MODULE_PARM_DESC(feature, "Simulates thinkpad-acpi procfs command " \
			 "at module load, see documentation")

TPACPI_PARAM(hotkey);
TPACPI_PARAM(bluetooth);
TPACPI_PARAM(video);
TPACPI_PARAM(light);
TPACPI_PARAM(cmos);
TPACPI_PARAM(led);
TPACPI_PARAM(beep);
TPACPI_PARAM(ecdump);
TPACPI_PARAM(brightness);
TPACPI_PARAM(volume);
TPACPI_PARAM(fan);

#ifdef CONFIG_THINKPAD_ACPI_DEBUGFACILITIES
module_param(dbg_wlswemul, uint, 0);
MODULE_PARM_DESC(dbg_wlswemul, "Enables WLSW emulation");
module_param_named(wlsw_state, tpacpi_wlsw_emulstate, bool, 0);
MODULE_PARM_DESC(wlsw_state,
		 "Initial state of the emulated WLSW switch");

module_param(dbg_bluetoothemul, uint, 0);
MODULE_PARM_DESC(dbg_bluetoothemul, "Enables bluetooth switch emulation");
module_param_named(bluetooth_state, tpacpi_bluetooth_emulstate, bool, 0);
MODULE_PARM_DESC(bluetooth_state,
		 "Initial state of the emulated bluetooth switch");

module_param(dbg_wwanemul, uint, 0);
MODULE_PARM_DESC(dbg_wwanemul, "Enables WWAN switch emulation");
module_param_named(wwan_state, tpacpi_wwan_emulstate, bool, 0);
MODULE_PARM_DESC(wwan_state,
		 "Initial state of the emulated WWAN switch");

module_param(dbg_uwbemul, uint, 0);
MODULE_PARM_DESC(dbg_uwbemul, "Enables UWB switch emulation");
module_param_named(uwb_state, tpacpi_uwb_emulstate, bool, 0);
MODULE_PARM_DESC(uwb_state,
		 "Initial state of the emulated UWB switch");
#endif

static void thinkpad_acpi_module_exit(void)
{
	struct ibm_struct *ibm, *itmp;

	tpacpi_lifecycle = TPACPI_LIFE_EXITING;

	list_for_each_entry_safe_reverse(ibm, itmp,
					 &tpacpi_all_drivers,
					 all_drivers) {
		ibm_exit(ibm);
	}

	dbg_printk(TPACPI_DBG_INIT, "finished subdriver exit path...\n");

	if (tpacpi_inputdev) {
		if (tp_features.input_device_registered)
			input_unregister_device(tpacpi_inputdev);
		else
			input_free_device(tpacpi_inputdev);
	}

	if (tpacpi_hwmon)
		hwmon_device_unregister(tpacpi_hwmon);

	if (tp_features.sensors_pdev_attrs_registered)
		device_remove_file(&tpacpi_sensors_pdev->dev,
				   &dev_attr_thinkpad_acpi_pdev_name);
	if (tpacpi_sensors_pdev)
		platform_device_unregister(tpacpi_sensors_pdev);
	if (tpacpi_pdev)
		platform_device_unregister(tpacpi_pdev);

	if (tp_features.sensors_pdrv_attrs_registered)
		tpacpi_remove_driver_attributes(&tpacpi_hwmon_pdriver.driver);
	if (tp_features.platform_drv_attrs_registered)
		tpacpi_remove_driver_attributes(&tpacpi_pdriver.driver);

	if (tp_features.sensors_pdrv_registered)
		platform_driver_unregister(&tpacpi_hwmon_pdriver);

	if (tp_features.platform_drv_registered)
		platform_driver_unregister(&tpacpi_pdriver);

	if (proc_dir)
		remove_proc_entry(TPACPI_PROC_DIR, acpi_root_dir);

	if (tpacpi_wq)
		destroy_workqueue(tpacpi_wq);

	kfree(thinkpad_id.bios_version_str);
	kfree(thinkpad_id.ec_version_str);
	kfree(thinkpad_id.model_str);
}


static int __init thinkpad_acpi_module_init(void)
{
	int ret, i;

	tpacpi_lifecycle = TPACPI_LIFE_INIT;

	/* Parameter checking */
	if (hotkey_report_mode > 2)
		return -EINVAL;

	/* Driver-level probe */

	ret = get_thinkpad_model_data(&thinkpad_id);
	if (ret) {
		printk(TPACPI_ERR
			"unable to get DMI data: %d\n", ret);
		thinkpad_acpi_module_exit();
		return ret;
	}
	ret = probe_for_thinkpad();
	if (ret) {
		thinkpad_acpi_module_exit();
		return ret;
	}

	/* Driver initialization */

	TPACPI_ACPIHANDLE_INIT(ecrd);
	TPACPI_ACPIHANDLE_INIT(ecwr);

	tpacpi_wq = create_singlethread_workqueue(TPACPI_WORKQUEUE_NAME);
	if (!tpacpi_wq) {
		thinkpad_acpi_module_exit();
		return -ENOMEM;
	}

	proc_dir = proc_mkdir(TPACPI_PROC_DIR, acpi_root_dir);
	if (!proc_dir) {
		printk(TPACPI_ERR
		       "unable to create proc dir " TPACPI_PROC_DIR);
		thinkpad_acpi_module_exit();
		return -ENODEV;
	}

	ret = platform_driver_register(&tpacpi_pdriver);
	if (ret) {
		printk(TPACPI_ERR
		       "unable to register main platform driver\n");
		thinkpad_acpi_module_exit();
		return ret;
	}
	tp_features.platform_drv_registered = 1;

	ret = platform_driver_register(&tpacpi_hwmon_pdriver);
	if (ret) {
		printk(TPACPI_ERR
		       "unable to register hwmon platform driver\n");
		thinkpad_acpi_module_exit();
		return ret;
	}
	tp_features.sensors_pdrv_registered = 1;

	ret = tpacpi_create_driver_attributes(&tpacpi_pdriver.driver);
	if (!ret) {
		tp_features.platform_drv_attrs_registered = 1;
		ret = tpacpi_create_driver_attributes(
					&tpacpi_hwmon_pdriver.driver);
	}
	if (ret) {
		printk(TPACPI_ERR
		       "unable to create sysfs driver attributes\n");
		thinkpad_acpi_module_exit();
		return ret;
	}
	tp_features.sensors_pdrv_attrs_registered = 1;


	/* Device initialization */
	tpacpi_pdev = platform_device_register_simple(TPACPI_DRVR_NAME, -1,
							NULL, 0);
	if (IS_ERR(tpacpi_pdev)) {
		ret = PTR_ERR(tpacpi_pdev);
		tpacpi_pdev = NULL;
		printk(TPACPI_ERR "unable to register platform device\n");
		thinkpad_acpi_module_exit();
		return ret;
	}
	tpacpi_sensors_pdev = platform_device_register_simple(
						TPACPI_HWMON_DRVR_NAME,
						-1, NULL, 0);
	if (IS_ERR(tpacpi_sensors_pdev)) {
		ret = PTR_ERR(tpacpi_sensors_pdev);
		tpacpi_sensors_pdev = NULL;
		printk(TPACPI_ERR
		       "unable to register hwmon platform device\n");
		thinkpad_acpi_module_exit();
		return ret;
	}
	ret = device_create_file(&tpacpi_sensors_pdev->dev,
				 &dev_attr_thinkpad_acpi_pdev_name);
	if (ret) {
		printk(TPACPI_ERR
		       "unable to create sysfs hwmon device attributes\n");
		thinkpad_acpi_module_exit();
		return ret;
	}
	tp_features.sensors_pdev_attrs_registered = 1;
	tpacpi_hwmon = hwmon_device_register(&tpacpi_sensors_pdev->dev);
	if (IS_ERR(tpacpi_hwmon)) {
		ret = PTR_ERR(tpacpi_hwmon);
		tpacpi_hwmon = NULL;
		printk(TPACPI_ERR "unable to register hwmon device\n");
		thinkpad_acpi_module_exit();
		return ret;
	}
	mutex_init(&tpacpi_inputdev_send_mutex);
	tpacpi_inputdev = input_allocate_device();
	if (!tpacpi_inputdev) {
		printk(TPACPI_ERR "unable to allocate input device\n");
		thinkpad_acpi_module_exit();
		return -ENOMEM;
	} else {
		/* Prepare input device, but don't register */
		tpacpi_inputdev->name = "ThinkPad Extra Buttons";
		tpacpi_inputdev->phys = TPACPI_DRVR_NAME "/input0";
		tpacpi_inputdev->id.bustype = BUS_HOST;
		tpacpi_inputdev->id.vendor = (thinkpad_id.vendor) ?
						thinkpad_id.vendor :
						PCI_VENDOR_ID_IBM;
		tpacpi_inputdev->id.product = TPACPI_HKEY_INPUT_PRODUCT;
		tpacpi_inputdev->id.version = TPACPI_HKEY_INPUT_VERSION;
	}
	for (i = 0; i < ARRAY_SIZE(ibms_init); i++) {
		ret = ibm_init(&ibms_init[i]);
		if (ret >= 0 && *ibms_init[i].param)
			ret = ibms_init[i].data->write(ibms_init[i].param);
		if (ret < 0) {
			thinkpad_acpi_module_exit();
			return ret;
		}
	}
	ret = input_register_device(tpacpi_inputdev);
	if (ret < 0) {
		printk(TPACPI_ERR "unable to register input device\n");
		thinkpad_acpi_module_exit();
		return ret;
	} else {
		tp_features.input_device_registered = 1;
	}

	tpacpi_lifecycle = TPACPI_LIFE_RUNNING;
	return 0;
}

MODULE_ALIAS(TPACPI_DRVR_SHORTNAME);

/*
 * This will autoload the driver in almost every ThinkPad
 * in widespread use.
 *
 * Only _VERY_ old models, like the 240, 240x and 570 lack
 * the HKEY event interface.
 */
MODULE_DEVICE_TABLE(acpi, ibm_htk_device_ids);

/*
 * DMI matching for module autoloading
 *
 * See http://thinkwiki.org/wiki/List_of_DMI_IDs
 * See http://thinkwiki.org/wiki/BIOS_Upgrade_Downloads
 *
 * Only models listed in thinkwiki will be supported, so add yours
 * if it is not there yet.
 */
#define IBM_BIOS_MODULE_ALIAS(__type) \
	MODULE_ALIAS("dmi:bvnIBM:bvr" __type "ET??WW*")

/* Ancient thinkpad BIOSes have to be identified by
 * BIOS type or model number, and there are far less
 * BIOS types than model numbers... */
IBM_BIOS_MODULE_ALIAS("I[MU]");		/* 570, 570e */

MODULE_AUTHOR("Borislav Deianov <borislav@users.sf.net>");
MODULE_AUTHOR("Henrique de Moraes Holschuh <hmh@hmh.eng.br>");
MODULE_DESCRIPTION(TPACPI_DESC);
MODULE_VERSION(TPACPI_VERSION);
MODULE_LICENSE("GPL");

module_init(thinkpad_acpi_module_init);
module_exit(thinkpad_acpi_module_exit);<|MERGE_RESOLUTION|>--- conflicted
+++ resolved
@@ -1680,33 +1680,16 @@
 			  | (__bv1) << 8 | (__bv2) }
 
 #define TPV_Q_X(__v, __bid1, __bid2, __bv1, __bv2,	\
-<<<<<<< HEAD
-		__eid1, __eid2, __ev1, __ev2)		\
-	{ .vendor	= (__v),			\
-	  .bios		= TPID(__bid1, __bid2),		\
-	  .ec		= TPID(__eid1, __eid2),		\
-=======
 		__eid, __ev1, __ev2)			\
 	{ .vendor	= (__v),			\
 	  .bios		= TPID(__bid1, __bid2),		\
 	  .ec		= __eid,			\
->>>>>>> 22763c5c
 	  .quirks	= (__ev1) << 24 | (__ev2) << 16 \
 			  | (__bv1) << 8 | (__bv2) }
 
 #define TPV_QI0(__id1, __id2, __bv1, __bv2) \
 	TPV_Q(PCI_VENDOR_ID_IBM, __id1, __id2, __bv1, __bv2)
 
-<<<<<<< HEAD
-#define TPV_QI1(__id1, __id2, __bv1, __bv2, __ev1, __ev2) \
-	TPV_Q_X(PCI_VENDOR_ID_IBM, __id1, __id2, 	\
-		__bv1, __bv2, __id1, __id2, __ev1, __ev2)
-
-#define TPV_QI2(__bid1, __bid2, __bv1, __bv2,		\
-		__eid1, __eid2, __ev1, __ev2) 		\
-	TPV_Q_X(PCI_VENDOR_ID_IBM, __bid1, __bid2, 	\
-		__bv1, __bv2, __eid1, __eid2, __ev1, __ev2)
-=======
 /* Outdated IBM BIOSes often lack the EC id string */
 #define TPV_QI1(__id1, __id2, __bv1, __bv2, __ev1, __ev2) \
 	TPV_Q_X(PCI_VENDOR_ID_IBM, __id1, __id2, 	\
@@ -1725,29 +1708,20 @@
 	TPV_Q_X(PCI_VENDOR_ID_IBM, __bid1, __bid2, 	\
 		__bv1, __bv2, TPACPI_MATCH_UNKNOWN,	\
 		__ev1, __ev2)
->>>>>>> 22763c5c
 
 #define TPV_QL0(__id1, __id2, __bv1, __bv2) \
 	TPV_Q(PCI_VENDOR_ID_LENOVO, __id1, __id2, __bv1, __bv2)
 
 #define TPV_QL1(__id1, __id2, __bv1, __bv2, __ev1, __ev2) \
 	TPV_Q_X(PCI_VENDOR_ID_LENOVO, __id1, __id2, 	\
-<<<<<<< HEAD
-		__bv1, __bv2, __id1, __id2, __ev1, __ev2)
-=======
 		__bv1, __bv2, TPID(__id1, __id2),	\
 		__ev1, __ev2)
->>>>>>> 22763c5c
 
 #define TPV_QL2(__bid1, __bid2, __bv1, __bv2,		\
 		__eid1, __eid2, __ev1, __ev2) 		\
 	TPV_Q_X(PCI_VENDOR_ID_LENOVO, __bid1, __bid2, 	\
-<<<<<<< HEAD
-		__bv1, __bv2, __eid1, __eid2, __ev1, __ev2)
-=======
 		__bv1, __bv2, TPID(__eid1, __eid2),	\
 		__ev1, __ev2)
->>>>>>> 22763c5c
 
 static const struct tpacpi_quirk tpacpi_bios_version_qtable[] __initconst = {
 	/*  Numeric models ------------------ */
