--- conflicted
+++ resolved
@@ -24,29 +24,6 @@
 int swiotlb __read_mostly;
 unsigned int ppc_swiotlb_enable;
 
-<<<<<<< HEAD
-/*
- * Determine if an address is reachable by a pci device, or if we must bounce.
- */
-static int
-swiotlb_pci_addr_needs_map(struct device *hwdev, dma_addr_t addr, size_t size)
-{
-	dma_addr_t max;
-	struct pci_controller *hose;
-	struct pci_dev *pdev = to_pci_dev(hwdev);
-
-	hose = pci_bus_to_host(pdev->bus);
-	max = hose->dma_window_base_cur + hose->dma_window_size;
-
-	/* check that we're within mapped pci window space */
-	if ((addr + size > max) | (addr < hose->dma_window_base_cur))
-		return 1;
-
-	return 0;
-}
-
-=======
->>>>>>> d331d830
 /*
  * At the moment, all platforms that use this code only require
  * swiotlb to be used if we're operating on HIGHMEM.  Since
